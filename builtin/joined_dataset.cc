--- conflicted
+++ resolved
@@ -393,16 +393,12 @@
                     sorted.emplace_back(value, r.rowName, r.rowHash);
                 }
 
-<<<<<<< HEAD
-                std::sort(sorted.begin(), sorted.end());
-                std::sort(outerRows.begin(), outerRows.end());
+                parallelQuickSortRecursive<std::tuple<ExpressionValue, RowName, RowHash> >(sorted.begin(), sorted.end());
+                parallelQuickSortRecursive<std::tuple<RowName, RowHash> >(outerRows.begin(), outerRows.end());
 
                 for (auto & r: outerRows) {
                     recordOuterRow(std::get<0>(r), std::get<1>(r));
                 }
-=======
-                parallelQuickSortRecursive<std::tuple<ExpressionValue, RowName, RowHash> >(sorted.begin(), sorted.end());
->>>>>>> 860fd9e7
 
                 return sorted;
             };
