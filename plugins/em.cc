--- conflicted
+++ resolved
@@ -306,10 +306,7 @@
 
 struct EMFunction::Impl {
     ML::EstimationMaximisation em;
-<<<<<<< HEAD
-=======
     std::vector<ColumnName> columnNames;
->>>>>>> 446120ee
 
     Impl(const Url & modelFileUrl) {
         em.load(modelFileUrl.toString());
@@ -322,13 +319,8 @@
 EMFunction(MldbServer * owner,
             PolyConfig config,
             const std::function<bool (const Json::Value &)> & onProgress)
-<<<<<<< HEAD
-    : Function(owner)
-{
-=======
     : BaseT(owner)
 {  
->>>>>>> 446120ee
 
     functionConfig = config.params.convert<EMFunctionConfig>();
 
@@ -374,23 +366,7 @@
     ML::distribution<double> input = downcast->extract(input_.embedding);
     Date ts = input_.embedding.getEffectiveTimestamp();
 
-<<<<<<< HEAD
-    result.set("cluster", ExpressionValue(bestCluster, ts));
-
-    return result;
-}
-
-FunctionInfo
-EMFunction::
-getFunctionInfo() const
-{
-    FunctionInfo result;
-
-    result.input.addEmbeddingValue("embedding", dimension);
-    result.output.addAtomValue("cluster");
-=======
     int bestCluster = impl->em.assign(input);
->>>>>>> 446120ee
 
     return {ExpressionValue(bestCluster, ts)};
 }
