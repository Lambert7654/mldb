/** kmeans.cc
    Jeremy Barnes, 16 December 2014
    Copyright (c) 2014 Datacratic Inc.  All rights reserved.

    This file is part of MLDB. Copyright 2015 Datacratic. All rights reserved.
    Implementation of an KMEANS algorithm for embedding of a dataset.
*/

#include "mldb/jml/stats/distribution_simd.h"
#include "kmeans.h"
#include "matrix.h"
#include "mldb/server/mldb_server.h"
#include "mldb/core/dataset.h"
#include "mldb/jml/stats/distribution.h"
#include <boost/multi_array.hpp>
#include "mldb/jml/utils/guard.h"
#include "mldb/base/parallel.h"
#include "mldb/jml/utils/pair_utils.h"
#include "mldb/arch/timers.h"
#include "mldb/arch/simd_vector.h"
#include "mldb/jml/utils/vector_utils.h"
#include "mldb/types/basic_value_descriptions.h"
#include "mldb/ml/value_descriptions.h"
#include "mldb/ml/kmeans.h"
#include "mldb/sql/sql_expression.h"
#include "mldb/plugins/sql_config_validator.h"
#include "mldb/server/analytics.h"
#include "mldb/types/any_impl.h"
#include "mldb/types/optional_description.h"
#include "mldb/vfs/fs_utils.h"
#include "mldb/vfs/filter_streams.h"

using namespace std;


namespace Datacratic {
namespace MLDB {

DEFINE_STRUCTURE_DESCRIPTION(KmeansConfig);

KmeansConfigDescription::
KmeansConfigDescription()
{
    Optional<PolyConfigT<Dataset> > optional;
    optional.emplace(PolyConfigT<Dataset>().
                     withType(KmeansConfig::defaultOutputDatasetType));

    addField("trainingData", &KmeansConfig::trainingData,
             "Specification of the data for input to the k-means procedure.  This should be "
             "organized as an embedding, with each selected row containing the same "
             "set of columns with numeric values to be used as coordinates.  The select statement "
             "does not support groupby and having clauses.");
    addField("outputDataset", &KmeansConfig::output,
             "Dataset for cluster assignment.  This dataset will contain the same "
             "row names as the input dataset, but the coordinates will be replaced "
             "by a single column giving the cluster number that the row was assigned to.",
              optional);
    addField("centroidsDataset", &KmeansConfig::centroids,
             "Dataset in which the centroids will be recorded.  This dataset will "
             "have the same coordinates (columns) as those selected from the input "
             "dataset, but will have one row per cluster, providing the centroid of "
             "the cluster.",
             optional);
    addField("numInputDimensions", &KmeansConfig::numInputDimensions,
             "Number of dimensions from the input to use (-1 = all).  This limits "
             "the number of columns used.  Columns will be ordered alphabetically "
             "and the lowest ones kept.",
             -1);
    addField("numClusters", &KmeansConfig::numClusters,
             "Number of clusters to create.  This will provide the total number of "
             "centroids created.  There must be at least as many rows selected as "
             "clusters.", 10);
    addField("maxIterations", &KmeansConfig::maxIterations,
             "Maximum number of iterations to perform.  If no convergeance is "
             "reached within this number of iterations, the current clustering "
             "will be returned.", 100);
    addField("metric", &KmeansConfig::metric,
             "Metric space in which the k-means distances will be calculated. "
             "Normally this will be Cosine for an orthonormal basis, and "
             "Euclidian for another basis",
             METRIC_COSINE);
    addField("modelFileUrl", &KmeansConfig::modelFileUrl,
             "URL where the model file (with extension '.kms') should be saved. "
             "This file can be loaded by the ![](%%doclink kmeans function). "
             "This parameter is optional unless the `functionName` parameter is used.");
    addField("functionName", &KmeansConfig::functionName,
             "If specified, an instance of the ![](%%doclink kmeans function) of this name will be created using "
             "the trained model. Note that to use this parameter, the `modelFileUrl` must "
             "also be provided.");
    addParent<ProcedureConfig>();

    onPostValidate = validate<KmeansConfig,
                              InputQuery,
                              MustContainFrom,
                              NoGroupByHaving>(&KmeansConfig::trainingData, "kmeans");
}

// TODO: see http://www.eecs.tufts.edu/~dsculley/papers/fastkmeans.pdf

namespace {

ML::KMeansMetric * makeMetric(MetricSpace metric)
{
    switch (metric) {
    case METRIC_EUCLIDEAN:
        return new ML::KMeansEuclideanMetric();
        break;
    case METRIC_COSINE:
        return new ML::KMeansCosineMetric();
        break;
    default:
        throw ML::Exception("Unknown kmeans metric type");
    }
}

} // file scope

/*****************************************************************************/
/* KMEANS PROCEDURE                                                           */
/*****************************************************************************/

KmeansProcedure::
KmeansProcedure(MldbServer * owner,
               PolyConfig config,
               const std::function<bool (const Json::Value &)> & onProgress)
    : Procedure(owner)
{
    kmeansConfig = config.params.convert<KmeansConfig>();
}

Any
KmeansProcedure::
getStatus() const
{
    return Any();
}

RunOutput
KmeansProcedure::
run(const ProcedureRunConfig & run,
      const std::function<bool (const Json::Value &)> & onProgress) const
{
    auto runProcConf = applyRunConfOverProcConf(kmeansConfig, run);

    // an empty url is allowed but other invalid urls are not
    if(!runProcConf.modelFileUrl.empty() && !runProcConf.modelFileUrl.valid()) {
<<<<<<< HEAD
        throw ML::Exception("modelFileUrl \"" +
                            runProcConf.modelFileUrl.toString() + "\" is not valid");
=======
        throw ML::Exception("The 'modelFileUrl' parameter with value '" + 
                            runProcConf.modelFileUrl.toString() + "' is not valid");
    }

    if (!runProcConf.modelFileUrl.empty()) {
        checkWritability(runProcConf.modelFileUrl.toString(), "modelFileUrl");
>>>>>>> bcb18253
    }

    auto onProgress2 = [&] (const Json::Value & progress)
        {
            Json::Value value;
            value["dataset"] = progress;
            return onProgress(value);
        };

    SqlExpressionMldbScope context(server);

    auto embeddingOutput = getEmbedding(*runProcConf.trainingData.stm,
                                        context,
                                        runProcConf.numInputDimensions,
                                        onProgress2);

    std::vector<std::tuple<RowHash, RowName, std::vector<double>,
                           std::vector<ExpressionValue> > > & rows
        = embeddingOutput.first;
    std::vector<KnownColumn> & vars = embeddingOutput.second;

    std::vector<ColumnName> columnNames;
    for (auto & v: vars) {
        columnNames.push_back(v.columnName);
    }

    std::vector<ML::distribution<float> > vecs;

    for (unsigned i = 0;  i < rows.size();  ++i) {
        vecs.emplace_back(ML::distribution<float>(std::get<2>(rows[i]).begin(),
                                                  std::get<2>(rows[i]).end()));
    }

    if (vecs.size() == 0)
        throw HttpReturnException(400, "Kmeans training requires at least 1 datapoint. "
                                  "Make sure your dataset is not empty and that your WHERE expression "
                                  "does not filter all the rows");

    ML::KMeans kmeans;
    kmeans.metric.reset(makeMetric(runProcConf.metric));

    vector<int> inCluster;

    int numClusters = runProcConf.numClusters;
    int numIterations = runProcConf.maxIterations;

    kmeans.train(vecs, inCluster, numClusters, numIterations);

    bool saved = false;
    if (!runProcConf.modelFileUrl.empty()) {
        try {
            Datacratic::makeUriDirectory(runProcConf.modelFileUrl.toString());
            Json::Value md;
            md["algorithm"] = "MLDB k-Means model";
            md["version"] = 1;
            md["columnNames"] = jsonEncode(columnNames);

            filter_ostream stream(runProcConf.modelFileUrl.toString());
            stream << md.toString();
            ML::DB::Store_Writer writer(stream);
            kmeans.serialize(writer);
            saved = true;
        }
        catch (const std::exception & exc) {
            throw HttpReturnException(400, "Error saving kmeans centroids at location'" +
                                      runProcConf.modelFileUrl.toString() + "': " +
                                      exc.what());
        }
    }

    if (runProcConf.output.get()) {

        PolyConfigT<Dataset> outputDataset = *runProcConf.output;
        if (outputDataset.type.empty())
            outputDataset.type = KmeansConfig::defaultOutputDatasetType;

        auto output = createDataset(server, outputDataset, onProgress2, true /*overwrite*/);

        Date applyDate = Date::now();
        
        for (unsigned i = 0;  i < rows.size();  ++i) {
            std::vector<std::tuple<ColumnName, CellValue, Date> > cols;
            cols.emplace_back(ColumnName("cluster"), inCluster[i], applyDate);
            output->recordRow(std::get<1>(rows[i]), cols);
        }
        
        output->commit();
    }

    if (runProcConf.centroids.get()) {

        PolyConfigT<Dataset> centroidsDataset = *runProcConf.centroids;
        if (centroidsDataset.type.empty())
            centroidsDataset.type = KmeansConfig::defaultOutputDatasetType;

        auto centroids = createDataset(server, centroidsDataset, onProgress2, true /*overwrite*/);

        Date applyDate = Date::now();

        for (unsigned i = 0;  i < kmeans.clusters.size();  ++i) {
            auto & cluster = kmeans.clusters[i];

            std::vector<std::tuple<ColumnName, CellValue, Date> > cols;

            for (unsigned j = 0;  j < cluster.centroid.size();  ++j) {
                cols.emplace_back(columnNames[j], cluster.centroid[j], applyDate);
            }
            
            centroids->recordRow(RowName(ML::format("%i", i)), cols);
        }
        
        centroids->commit();
    }

    if(!runProcConf.functionName.empty()) {
        if (saved) {
            KmeansFunctionConfig funcConf;
            funcConf.modelFileUrl = runProcConf.modelFileUrl;

            PolyConfig kmeansFuncPC;
            kmeansFuncPC.type = "kmeans";
            kmeansFuncPC.id = runProcConf.functionName;
            kmeansFuncPC.params = funcConf;

            createFunction(server, kmeansFuncPC, onProgress, true);
        } else {
            throw HttpReturnException(400, "Can't create kmeans function '" +
                                      runProcConf.functionName.rawString() + 
                                      "'. Have you provided a valid modelFileUrl?",
                                      "modelFileUrl", runProcConf.modelFileUrl.toString());
        }
    }

    return Any();
}

DEFINE_STRUCTURE_DESCRIPTION(KmeansFunctionConfig);

KmeansFunctionConfigDescription::
KmeansFunctionConfigDescription()
{
    addField("modelFileUrl", &KmeansFunctionConfig::modelFileUrl,
             "URL of the model file (with extension '.kms') to load. "
             "This file is created by the ![](%%doclink kmeans.train procedure).");

    onPostValidate = [] (KmeansFunctionConfig * cfg, 
                         JsonParsingContext & context) {
        // this includes empty url
        if(!cfg->modelFileUrl.valid()) {
            throw ML::Exception("modelFileUrl \"" + cfg->modelFileUrl.toString() 
                                + "\" is not valid");
        }
    };
}


/*****************************************************************************/
/* KMEANS FUNCTION                                                           */
/*****************************************************************************/

DEFINE_STRUCTURE_DESCRIPTION(KmeansFunctionArgs);

KmeansFunctionArgsDescription::
KmeansFunctionArgsDescription()
{
    addField("embedding", &KmeansFunctionArgs::embedding,
             "Embedding values for the k-means function.  The column names in "
             "this embedding must match those used in the original kmeans "
             "dataset.");
}

DEFINE_STRUCTURE_DESCRIPTION(KmeansExpressionValue);

KmeansExpressionValueDescription::KmeansExpressionValueDescription()
{
    addField("cluster", &KmeansExpressionValue::cluster,
             "Index of the row in the `centroids` dataset whose columns describe "
             "the point which is closest to the input according to the `metric` "
             "specified in training.");
}


struct KmeansFunction::Impl {
    ML::KMeans kmeans;
    std::vector<ColumnName> columnNames;

    Impl(const Url & modelFileUrl)
    {
        filter_istream stream(modelFileUrl.toString());
        std::string firstLine;
        std::getline(stream, firstLine);
        Json::Value md = Json::parse(firstLine);
        if (md["algorithm"] != "MLDB k-Means model") {
            throw HttpReturnException(400, "Model file is not a k-means model");
        }
        if (md["version"].asInt() != 1) {
            throw HttpReturnException(400, "k-Means model version is wrong");
        }
        columnNames = jsonDecode<std::vector<ColumnName> >(md["columnNames"]);
        
        ML::DB::Store_Reader store(stream);
        kmeans.reconstitute(store);
    }
};

KmeansFunction::
KmeansFunction(MldbServer * owner,
               PolyConfig config,
               const std::function<bool (const Json::Value &)> & onProgress)
    : BaseT(owner)
{
    functionConfig = config.params.convert<KmeansFunctionConfig>();

    impl.reset(new Impl(functionConfig.modelFileUrl));
    
    dimension = impl->kmeans.clusters[0].centroid.size();
}

KmeansExpressionValue 
KmeansFunction::
call(KmeansFunctionArgs input) const
{
    Date ts = input.embedding.getEffectiveTimestamp();

    return {ExpressionValue
            (impl->kmeans.assign
             (input.embedding.getEmbedding(impl->columnNames.data(),
                                           impl->columnNames.size())
              .cast<float>()),
             ts)};
}

namespace {

RegisterProcedureType<KmeansProcedure, KmeansConfig>
regKmeans(builtinPackage(),
          "kmeans.train",
          "Simple clustering algorithm based on cluster centroids in embedding space",
          "procedures/KmeansProcedure.md.html");

RegisterFunctionType<KmeansFunction, KmeansFunctionConfig>
regKmeansFunction(builtinPackage(),
                  "kmeans",
                  "Apply a k-means clustering to new data",
                  "functions/Kmeans.md.html");

} // file scope

} // namespace MLDB
} // namespace Datacratic
<|MERGE_RESOLUTION|>--- conflicted
+++ resolved
@@ -144,17 +144,13 @@
 
     // an empty url is allowed but other invalid urls are not
     if(!runProcConf.modelFileUrl.empty() && !runProcConf.modelFileUrl.valid()) {
-<<<<<<< HEAD
-        throw ML::Exception("modelFileUrl \"" +
-                            runProcConf.modelFileUrl.toString() + "\" is not valid");
-=======
-        throw ML::Exception("The 'modelFileUrl' parameter with value '" + 
-                            runProcConf.modelFileUrl.toString() + "' is not valid");
+        throw HttpReturnException(400, "modelFileUrl \"" +
+                                  runProcConf.modelFileUrl.toUtf8String()
+                                  + "\" is not valid");
     }
 
     if (!runProcConf.modelFileUrl.empty()) {
         checkWritability(runProcConf.modelFileUrl.toString(), "modelFileUrl");
->>>>>>> bcb18253
     }
 
     auto onProgress2 = [&] (const Json::Value & progress)
