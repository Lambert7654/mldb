--- conflicted
+++ resolved
@@ -139,29 +139,17 @@
         using namespace ML::DB;
 
         store << string("TSNE") << compact_size_t(2);
-<<<<<<< HEAD
-
-        size_t rows = inputCoords.shape()[0];
-        size_t dimsIn = inputCoords.shape()[1];
-        size_t dimsOut = outputCoords.shape()[1];
-=======
         
         size_t rows = inputPath.shape()[0];
         size_t dimsIn = inputPath.shape()[1];
         size_t dimsOut = outputPath.shape()[1];
->>>>>>> 446120ee
 
 
         store << compact_size_t(rows)
               << compact_size_t(dimsIn)
               << compact_size_t(dimsOut);
-<<<<<<< HEAD
-
-        store << inputCoords << outputCoords;
-=======
         
         store << inputPath << outputPath;
->>>>>>> 446120ee
 
         store << inputColumnNames << outputColumnNames;
 
@@ -427,15 +415,9 @@
 TsneEmbed::
 call(TsneInput input) const
 {
-<<<<<<< HEAD
-    throw HttpReturnException(500, "t-sne application is not implemented yet");
-
-    FunctionOutput result;
-=======
     throw HttpReturnException(500, "t-SNE Embed apply function is not yet implemented");
 #if 0    
     ExpressionValue result;
->>>>>>> 446120ee
 
     ExpressionValue storage;
     const ExpressionValue & inputVal = context.get("embedding", storage);
@@ -448,22 +430,7 @@
     result.set("tsne", ExpressionValue(embedding, ts));
 
     return result;
-<<<<<<< HEAD
-}
-
-FunctionInfo
-TsneEmbed::
-getFunctionInfo() const
-{
-    FunctionInfo result;
-
-    result.input.addEmbeddingValue("embedding", itl->inputColumnNames.size());
-    result.output.addEmbeddingValue("tsne", itl->numOutputDimensions());
-
-    return result;
-=======
 #endif
->>>>>>> 446120ee
 }
 
 namespace {
