/** builtin_functions.cc
    Jeremy Barnes, 14 June 2015
    This file is part of MLDB. Copyright 2015 Datacratic. All rights reserved.

    Builtin functions for SQL.
*/

#include "mldb/sql/builtin_functions.h"
#include "sql_expression.h"
#include "tokenize.h"
#include "mldb/http/http_exception.h"
#include "mldb/jml/stats/distribution.h"
#include "mldb/jml/stats/distribution_simd.h"
#include "mldb/jml/utils/csv.h"
#include "mldb/types/vector_description.h"
#include "mldb/ml/confidence_intervals.h"
#include "mldb/jml/math/xdiv.h"
#include "mldb/base/hash.h"
#include "mldb/base/parse_context.h"
#include <boost/lexical_cast.hpp>

#include <boost/regex/icu.hpp>
#include <iterator>

using namespace std;


namespace Datacratic {
namespace MLDB {
namespace Builtins {

namespace {
    void checkArgsSize(size_t number, size_t expected)
    {
        if (number != expected)
        {
            if (expected != 1)
                throw HttpReturnException(400, "expected " + to_string(expected) + " arguments, got " + to_string(number));
            else
                throw HttpReturnException(400, "expected " + to_string(expected) + " argument, got " + to_string(number));
        }
    }
}

// Calculate the effective timstamps for an expression involving two
// operands.
static Date calcTs(const ExpressionValue & v1,
                   const ExpressionValue & v2)
{
    return std::max(v1.getEffectiveTimestamp(),
                    v2.getEffectiveTimestamp());
}

typedef BoundFunction (*BuiltinFunction) (const std::vector<BoundSqlExpression> &);

struct RegisterBuiltin {
    template<typename... Names>
    RegisterBuiltin(const BuiltinFunction & function, Names&&... names)
    {
        doRegister(function, std::forward<Names>(names)...);
    }

    void doRegister(const BuiltinFunction & function)
    {
    }

    template<typename... Names>
    void doRegister(const BuiltinFunction & function, std::string name,
                    Names&&... names)
    {
        auto fn = [=] (const Utf8String & str,
                       const std::vector<BoundSqlExpression> & args,
                       SqlBindingScope & scope)
            -> BoundFunction
            {
                try {
                    BoundFunction result = std::move(function(args));
                    auto fn = result.exec;
                    result.exec = [=] (const std::vector<ExpressionValue> & args,
                                       const SqlRowScope & scope)
                    -> ExpressionValue
                    {
                        try {
                            return fn(args, scope);
                        } JML_CATCH_ALL {
                            rethrowHttpException(-1, "Executing builtin function "
                                                 + str + ": " + ML::getExceptionString(),
                                                 "functionName", str,
                                                 "functionArgs", args);
                        }
                    };

                    return result;
                } JML_CATCH_ALL {
                    rethrowHttpException(-1, "Binding builtin function "
                                         + str + ": " + ML::getExceptionString(),
                                         "functionName", str,
                                         "functionArgs", args);
                }
            };
        handles.push_back(registerFunction(Utf8String(name), fn));
        doRegister(function, std::forward<Names>(names)...);
    }

    std::vector<std::shared_ptr<void> > handles;
};

/*****************************************************************************/
/* UNARY SCALARS                                                             */
/*****************************************************************************/

typedef CellValue (*UnaryScalarFunction) (const CellValue & arg);

/// Register a builtin function that operates on unary scalars with a
/// signature (Atom) -> Atom, to work on scalars, rows or
/// embeddings.

struct RegisterBuiltinUnaryScalar {
    template<typename... Names>
    RegisterBuiltinUnaryScalar(const UnaryScalarFunction & function,
                               std::shared_ptr<ExpressionValueInfo> info,
                               Names&&... names)
    {
        doRegister(function, std::move(info), std::forward<Names>(names)...);
    }

    void doRegister(const UnaryScalarFunction & function)
    {
    }

    typedef ExpressionValue (*Wrapper) (UnaryScalarFunction,
                                        const std::vector<ExpressionValue> & args,
                                        const SqlRowScope & scope);

    static BoundFunction wrap(const Utf8String & functionName,
                              UnaryScalarFunction fn,
                              std::shared_ptr<ExpressionValueInfo> resultInfo,
                              Wrapper wrapper)
    {
        BoundFunction result;
        result.exec =  [=] (const std::vector<ExpressionValue> & args,
                            const SqlRowScope & scope)
            -> ExpressionValue
            {
                try {
                    return wrapper(fn, args, scope);
                } JML_CATCH_ALL {
                    rethrowHttpException(-1, "Executing builtin function "
                                         + functionName
                                         + ": " + ML::getExceptionString(),
                                         "functionName", functionName,
                                         "functionArgs", args);
                }
            };
        result.resultInfo = resultInfo;
        return result;
    }

    static ExpressionValue
    applyScalar(UnaryScalarFunction fn,
                const std::vector<ExpressionValue> & args,
                const SqlRowScope & scope)
    {
        return ExpressionValue(fn(args[0].getAtom()),
                               args[0].getEffectiveTimestamp());
    }

    static ExpressionValue
    applyEmbedding(UnaryScalarFunction fn,
                   const std::vector<ExpressionValue> & args,
                   const SqlRowScope & scope)
    {
        std::vector<CellValue> vals1 = args[0].getEmbeddingCell();
        for (auto & v: vals1) {
            v = fn(v);
        }

        return ExpressionValue(std::move(vals1),
                               args[0].getEffectiveTimestamp(),
                               args[0].getEmbeddingShape());
    }

    static ExpressionValue
    applyRow(UnaryScalarFunction fn,
             const std::vector<ExpressionValue> & args,
             const SqlRowScope & scope)
    {
        RowValue output;
        auto onVal = [&] (ColumnName columnName,
                          const ColumnName & prefix,
                          const CellValue & val,
                          Date ts)
            {
                output.emplace_back(std::move(columnName),
                                    fn(val),
                                    ts);
                return true;
            };
        args[0].forEachAtom(onVal);

        return std::move(output);
    }

    static ExpressionValue
    applyUnknown(UnaryScalarFunction fn,
                 const std::vector<ExpressionValue> & args,
                 const SqlRowScope & scope)
    {
        if (args[0].isAtom())
            return applyScalar(fn, args, scope);
        else if (args[0].isEmbedding())
            return applyEmbedding(fn, args, scope);
        else if (args[0].isRow())
            return applyRow(fn, args, scope);
        throw HttpReturnException(500, "applyRow unary scalar for unknown value",
                                  "value", args[0]);
    }

    static BoundFunction
    bindScalar(const Utf8String & functionName,
               UnaryScalarFunction fn,
               std::shared_ptr<ExpressionValueInfo> info,
               const std::vector<BoundSqlExpression> & args,
               const SqlBindingScope & scope)
    {
        return wrap(functionName, fn, std::move(info), applyScalar);
    }

    static BoundFunction
    bindEmbedding(const Utf8String & functionName,
                  UnaryScalarFunction fn,
                  std::shared_ptr<ExpressionValueInfo> info,
                  const std::vector<BoundSqlExpression> & args,
                  const SqlBindingScope & scope)
    {
        auto resultInfo
            = std::make_shared<EmbeddingValueInfo>
            (args[0].info->getEmbeddingShape(), info->getEmbeddingType());
        return wrap(functionName, fn, std::move(resultInfo),
                    applyEmbedding);
    }

    static BoundFunction
    bindRow(const Utf8String & functionName,
            UnaryScalarFunction fn,
            std::shared_ptr<ExpressionValueInfo> info,
            const std::vector<BoundSqlExpression> & args,
            const SqlBindingScope & scope)
    {
        auto resultInfo
            = std::make_shared<EmbeddingValueInfo>
            (args[0].info->getEmbeddingShape(), info->getEmbeddingType());
        return wrap(functionName, fn, std::move(resultInfo),
                    applyRow);
    }

    static BoundFunction
    bindUnknown(const Utf8String & functionName,
                UnaryScalarFunction fn,
                std::shared_ptr<ExpressionValueInfo> info,
                const std::vector<BoundSqlExpression> & args,
                const SqlBindingScope & scope)
    {
        auto resultInfo
            = std::make_shared<AnyValueInfo>();
        return wrap(functionName, fn, std::move(resultInfo),
                    applyUnknown);
    }

    template<typename... Names>
    void doRegister(const UnaryScalarFunction & function,
                    std::shared_ptr<ExpressionValueInfo> info,
                    std::string name,
                    Names&&... names)
    {
        auto fn = [=] (const Utf8String & functionName,
                       const std::vector<BoundSqlExpression> & args,
                       SqlBindingScope & scope)
            -> BoundFunction
            {
                try {
                    checkArgsSize(args.size(), 1);
                    if (args[0].info->isScalar())
                        return bindScalar(functionName, function,
                                          std::move(info), args,
                                          scope);
                    else if (args[0].info->isEmbedding()) {
                        return bindEmbedding(functionName, function,
                                             std::move(info), args,
                                             scope);
                    }
                    else if (args[0].info->isRow()) {
                        return bindRow(functionName, function,
                                       std::move(info), args,
                                       scope);
                    }
                    else {
                        return bindUnknown(functionName, function,
                                           std::move(info), args,
                                           scope);
                    }
                } JML_CATCH_ALL {
                    rethrowHttpException(-1, "Binding builtin function "
                                         + functionName + ": "
                                         + ML::getExceptionString(),
                                         "functionName", functionName,
                                         "functionArgs", args);
                }

                ExcAssert(false); // silence bad compiler escape analysis
            };
        handles.push_back(registerFunction(Utf8String(name), fn));
        doRegister(function, std::forward<Names>(names)...);
    }

    std::vector<std::shared_ptr<void> > handles;
};


/*****************************************************************************/
/* NUMERIC UNARY SCALARS                                                     */
/*****************************************************************************/

template<typename Op>
struct RegisterBuiltinUnaryNumericScalar: public RegisterBuiltinUnaryScalar {

    static CellValue call(const CellValue & v)
    {
        if (v.empty())
            return v;
        return Op::call(v.toDouble());
    }

    template<typename... Names>
    RegisterBuiltinUnaryNumericScalar(Names&&... names)
        : RegisterBuiltinUnaryScalar(&call,
                                     std::make_shared<Float64ValueInfo>(),
                                     std::forward<Names>(names)...)
    {
    }
};

#define WRAP_UNARY_MATH_OP(name, op)             \
    struct name##Op { static double call(double v) { return op(v); } }; \
    RegisterBuiltinUnaryNumericScalar<name##Op> register##name(#name);


/*****************************************************************************/
/* BINARY SCALARS                                                            */
/*****************************************************************************/

typedef CellValue (*BinaryScalarFunction) (const CellValue & arg1, const CellValue & arg2);

/// Register a builtin function that operates on binary scalars with a
/// signature (Atom, Atom) -> Atom, to work on scalars, rows or
/// embeddings.

struct RegisterBuiltinBinaryScalar {
    template<typename... Names>
    RegisterBuiltinBinaryScalar(const BinaryScalarFunction & function,
                                std::shared_ptr<ExpressionValueInfo> info,
                                Names&&... names)
    {
        doRegister(function, std::move(info), std::forward<Names>(names)...);
    }

    void doRegister(const BinaryScalarFunction & function)
    {
    }

    typedef ExpressionValue (*Wrapper) (BinaryScalarFunction,
                                        const std::vector<ExpressionValue> & args,
                                        const SqlRowScope & scope);

    static BoundFunction wrap(const Utf8String & functionName,
                              BinaryScalarFunction fn,
                              std::shared_ptr<ExpressionValueInfo> resultInfo,
                              Wrapper wrapper)
    {
        BoundFunction result;
        result.exec =  [=] (const std::vector<ExpressionValue> & args,
                            const SqlRowScope & scope)
            -> ExpressionValue
            {
                try {
                    return wrapper(fn, args, scope);
                } JML_CATCH_ALL {
                    rethrowHttpException(-1, "Executing builtin function "
                                         + functionName
                                         + ": " + ML::getExceptionString(),
                                         "functionName", functionName,
                                         "functionArgs", args);
                }
            };
        result.resultInfo = resultInfo;
        return result;
    }

    static ExpressionValue
    applyScalarScalar(BinaryScalarFunction fn,
                      const std::vector<ExpressionValue> & args,
                      const SqlRowScope & scope)
    {
        Date ts = calcTs(args[0], args[1]);
        return ExpressionValue(fn(args[0].getAtom(),
                                  args[1].getAtom()),
                               ts);
    }

    static ExpressionValue
    applyScalarEmbedding(BinaryScalarFunction fn,
                         const std::vector<ExpressionValue> & args,
                         const SqlRowScope & scope)
    {
        auto ts = calcTs(args[0], args[1]);
        CellValue v1 = args[0].getAtom();

        std::vector<CellValue> vals2 = args[1].getEmbeddingCell();
        for (auto & v: vals2) {
            v = fn(v, v);
        }

        return ExpressionValue(std::move(vals2), ts,
                               args[1].getEmbeddingShape());
    }

    static ExpressionValue
    applyEmbeddingScalar(BinaryScalarFunction fn,
                         const std::vector<ExpressionValue> & args,
                         const SqlRowScope & scope)
    {
        auto ts = calcTs(args[0], args[1]);
        CellValue v2 = args[1].getAtom();

        std::vector<CellValue> vals1 = args[0].getEmbeddingCell();
        for (auto & v: vals1) {
            v = fn(v, v2);
        }

        return ExpressionValue(std::move(vals1), ts,
                               args[0].getEmbeddingShape());
    }

    static ExpressionValue
    applyScalarRow(BinaryScalarFunction fn,
                   const std::vector<ExpressionValue> & args,
                   const SqlRowScope & scope)
    {
        Date lts = args[0].getEffectiveTimestamp();
        const CellValue & v1 = args[0].getAtom();

        RowValue output;

        auto onVal = [&] (ColumnName columnName,
                          const ColumnName & prefix,
                          const CellValue & val,
                          Date ts)
            {
                output.emplace_back(std::move(columnName),
                                    fn(v1, val),
                                    std::max(lts, ts));
                return true;
            };
        args[1].forEachAtom(onVal);

        return std::move(output);
    }

    static ExpressionValue
    applyRowScalar(BinaryScalarFunction fn,
                   const std::vector<ExpressionValue> & args,
                   const SqlRowScope & scope)
    {
        Date rts = args[1].getEffectiveTimestamp();
        const CellValue & v2 = args[1].getAtom();

        RowValue output;

        auto onVal = [&] (ColumnName columnName,
                          const ColumnName & prefix,
                          const CellValue & val,
                          Date ts)
            {
                output.emplace_back(std::move(columnName),
                                    fn(val, v2),
                                    std::max(rts, ts));
                return true;
            };
        args[0].forEachAtom(onVal);

        return std::move(output);
    }

    static ExpressionValue
    applyEmbeddingEmbedding(BinaryScalarFunction fn,
                            const std::vector<ExpressionValue> & args,
                            const SqlRowScope & scope)
    {
        auto ts = calcTs(args[0], args[1]);

        std::vector<CellValue> vals1 = args[0].getEmbeddingCell();
        std::vector<CellValue> vals2 = args[1].getEmbeddingCell();

        if (vals1.size() != vals2.size())
            throw HttpReturnException(400, "Attempt to apply function to "
                                      "incompatibly sized embeddings");
        for (size_t i = 0;  i < vals1.size();  ++i)
            vals1[i] = fn(vals1[i], vals2[i]);

        return ExpressionValue(std::move(vals1), ts,
                               args[0].getEmbeddingShape());
    }

    static ExpressionValue
    applyRowRow(BinaryScalarFunction fn,
                const std::vector<ExpressionValue> & args,
                const SqlRowScope & scope)
    {
        throw HttpReturnException(500, "Row to row functions not done");
#if 0
        RowValue v1, v2;
        args[0].appendToRow(Coord(), v1);
        args[1].appendToRow(Coord(), v2);

        RowValue output;
        output.reserve(std::max(v1.size(), v2.size()));
        if (v1.size() == v2.size()) {
            for (size_t i = 0;  i < v1.size();  ++i) {
                const ColumnName & n1 = std::get<0>(v1[i]);
                const ColumnName & n2 = std::get<1>(v2[i]);

                if (n1 != n2)
                    break;
            }

        }
#endif
    }

    static ExpressionValue
    applyUnknown(BinaryScalarFunction fn,
                 const std::vector<ExpressionValue> & args,
                 const SqlRowScope & scope)
    {
        if (args[0].isAtom()) {
            if (args[1].isAtom())
                return applyScalarScalar(fn, args, scope);
            else if (args[1].isEmbedding())
                return applyScalarEmbedding(fn, args, scope);
            else if (args[1].isRow())
                return applyScalarRow(fn, args, scope);
        }
        else if (args[0].isEmbedding()) {
            if (args[1].isAtom())
                return applyEmbeddingScalar(fn, args, scope);
            else if (args[1].isEmbedding())
                return applyEmbeddingEmbedding(fn, args, scope);
        }
        else if (args[0].isRow()) {
            if (args[1].isAtom())
                return applyRowScalar(fn, args, scope);
            else if (args[1].isRow())
                return applyRowRow(fn, args, scope);
        }

        throw HttpReturnException(400, "Incompatible binary arguments");
    }

    static BoundFunction
    bindScalarScalar(const Utf8String & functionName,
                     BinaryScalarFunction fn,
                     std::shared_ptr<ExpressionValueInfo> info,
                     const std::vector<BoundSqlExpression> & args,
                     const SqlBindingScope & scope)
    {
        return wrap(functionName, fn, std::move(info), applyScalarScalar);
    }

    static BoundFunction
    bindScalarEmbedding(const Utf8String & functionName,
                        BinaryScalarFunction fn,
                        std::shared_ptr<ExpressionValueInfo> info,
                        const std::vector<BoundSqlExpression> & args,
                        const SqlBindingScope & scope)
    {
        auto resultInfo
            = std::make_shared<EmbeddingValueInfo>
            (args[0].info->getEmbeddingShape(),
             info->getEmbeddingType());
        return wrap(functionName, fn, std::move(resultInfo),
                    applyScalarEmbedding);
    }

    static BoundFunction
    bindEmbeddingScalar(const Utf8String & functionName,
                        BinaryScalarFunction fn,
                        std::shared_ptr<ExpressionValueInfo> info,
                        const std::vector<BoundSqlExpression> & args,
                        const SqlBindingScope & scope)
    {
        auto resultInfo
            = std::make_shared<EmbeddingValueInfo>
            (args[1].info->getEmbeddingShape(),
             info->getEmbeddingType());
        return wrap(functionName, fn, std::move(resultInfo),
                    applyEmbeddingScalar);
    }

    static BoundFunction
    bindEmbeddingEmbedding(const Utf8String & functionName,
                           BinaryScalarFunction fn,
                           std::shared_ptr<ExpressionValueInfo> info,
                           const std::vector<BoundSqlExpression> & args,
                           const SqlBindingScope & scope)
    {
        auto resultInfo
            = std::make_shared<EmbeddingValueInfo>
            (args[0].info->getEmbeddingShape(),
             info->getEmbeddingType());
        return wrap(functionName, fn, std::move(resultInfo),
                    applyEmbeddingEmbedding);
    }

    static BoundFunction
    bindScalarRow(const Utf8String & functionName,
                  BinaryScalarFunction fn,
                  std::shared_ptr<ExpressionValueInfo> info,
                  const std::vector<BoundSqlExpression> & args,
                  const SqlBindingScope & scope)
    {
        auto cols = args[1].info->getKnownColumns();
        for (auto & c: cols) {
            c.valueInfo = info;
        }
        auto resultInfo
            = std::make_shared<RowValueInfo>
                (std::move(cols),
                 args[1].info->getSchemaCompleteness());
        return wrap(functionName, fn, std::move(resultInfo),
                    applyScalarRow);
    }

    static BoundFunction
    bindRowScalar(const Utf8String & functionName,
                  BinaryScalarFunction fn,
                  std::shared_ptr<ExpressionValueInfo> info,
                  const std::vector<BoundSqlExpression> & args,
                  const SqlBindingScope & scope)
    {
        auto cols = args[0].info->getKnownColumns();
        for (auto & c: cols) {
            c.valueInfo = info;
        }
        auto resultInfo
            = std::make_shared<RowValueInfo>
                (std::move(cols),
                 args[0].info->getSchemaCompleteness());
        return wrap(functionName, fn, std::move(resultInfo),
                    applyRowScalar);
    }

    static BoundFunction
    bindRowRow(const Utf8String & functionName,
               BinaryScalarFunction fn,
               std::shared_ptr<ExpressionValueInfo> info,
               const std::vector<BoundSqlExpression> & args,
               const SqlBindingScope & scope)
    {
        throw HttpReturnException(400, "binary function bindRowRow");
    }

    static BoundFunction
    bindUnknown(const Utf8String & functionName,
                BinaryScalarFunction fn,
                std::shared_ptr<ExpressionValueInfo> info,
                const std::vector<BoundSqlExpression> & args,
                const SqlBindingScope & scope)
    {
        auto resultInfo = std::make_shared<AnyValueInfo>();
        return wrap(functionName, fn, std::move(resultInfo),
                    applyUnknown);
    }

    template<typename... Names>
    void doRegister(const BinaryScalarFunction & function,
                    std::shared_ptr<ExpressionValueInfo> info,
                    std::string name,
                    Names&&... names)
    {
        auto fn = [=] (const Utf8String & functionName,
                       const std::vector<BoundSqlExpression> & args,
                       SqlBindingScope & scope)
            -> BoundFunction
            {
                try {
                    checkArgsSize(args.size(), 2);
                    // Simple case... scalar to scalar
                    if (args[0].info->isScalar()
                        && args[1].info->isScalar()) {
                        return bindScalarScalar(functionName, function,
                                                std::move(info), args,
                                                scope);
                    }
                    else if (args[0].info->isScalar()) {
                        if (args[1].info->isEmbedding()) {
                            return bindScalarEmbedding(functionName, function,
                                                       std::move(info), args,
                                                       scope);
                        }
                        else if (args[1].info->isRow()) {
                            return bindScalarRow(functionName, function,
                                                 std::move(info), args,
                                                 scope);
                        }
                    }
                    else if (args[1].info->isScalar()) {
                        if (args[0].info->isEmbedding()) {
                            return bindEmbeddingScalar(functionName, function,
                                                       std::move(info), args,
                                                       scope);
                        }
                        else if (args[0].info->isRow()) {
                            return bindRowScalar(functionName, function,
                                                 std::move(info), args,
                                                 scope);
                        }
                    }
                    else {
                        if (args[0].info->isEmbedding()) {
                            return bindEmbeddingEmbedding(functionName, function,
                                                          std::move(info), args,
                                                          scope);
                        }
                        else if (args[0].info->isRow()) {
                            return bindEmbeddingEmbedding(functionName, function,
                                                          std::move(info), args,
                                                          scope);
                        }
                    }

                    return bindUnknown(functionName, function, std::move(info),
                                       args, scope);
                } JML_CATCH_ALL {
                    rethrowHttpException(-1, "Binding builtin function "
                                         + functionName + ": "
                                         + ML::getExceptionString(),
                                         "functionName", functionName,
                                         "functionArgs", args);
                }

                ExcAssert(false); // silence bad compiler escape analysis
            };

        handles.push_back(registerFunction(Utf8String(name), fn));
        doRegister(function, std::forward<Names>(names)...);
    }

    std::vector<std::shared_ptr<void> > handles;
};

static Date calcTs(const ExpressionValue & v1,
                   const ExpressionValue & v2,
                   const ExpressionValue & v3)
{
    return std::max({ v1.getEffectiveTimestamp(),
                v2.getEffectiveTimestamp(),
                v3.getEffectiveTimestamp()
                });
}

typedef double (*DoubleBinaryFunction)(double, double);

ExpressionValue binaryFunction(const std::vector<ExpressionValue> & args,
                               DoubleBinaryFunction func)
{
    ExcAssertEqual(args.size(), 2);
    const auto v1 = args[0];
    const auto v2 = args[1];
    return ExpressionValue(func(v1.toDouble(), v2.toDouble()), calcTs(v1, v2));
}

CellValue replaceIfNan(const CellValue & v1, const CellValue & v2)
{
<<<<<<< HEAD
    ExcAssertEqual(args.size(), 2);
    ExcAssert(args[1].isNumber());

    if(args[0].isRow()) {
        RowValue rtnRow;

        auto onAtom = [&] (const ColumnName & columnName,
                           const ColumnName & prefix,
                           const CellValue & val,
                           Date ts)
            {
                if(!val.isNumber() || !ifFunc(val.toDouble())) {
                    rtnRow.push_back(make_tuple(columnName, val, ts));
                }
                else {
                    rtnRow.push_back(make_tuple(columnName, args[1].getAtom(), ts));
                }
                return true;
            };

        args[0].forEachAtom(onAtom);
        return ExpressionValue(std::move(rtnRow));
    }
    else {
        if(!args[0].isNumber() || !ifFunc(args[0].toDouble()))
            return args[0];

        return args[1];
    }
=======
    if (v1.empty())
        return v1;
    if (!v1.isNumber())
        return v1;
    if (std::isnan(v1.toDouble()))
        return v2;
    return v1;
>>>>>>> 86316d07
}

CellValue replaceIfInf(const CellValue & v1, const CellValue & v2)
{
    if (v1.empty())
        return v1;
    if (!v1.isNumber())
        return v1;
    if (std::isinf(v1.toDouble()))
        return v2;
    return v1;
}

CellValue replaceIfNotFinite(const CellValue & v1, const CellValue & v2)
{
    if (v1.empty())
        return v1;
    if (!v1.isNumber())
        return v1;
    if (!std::isfinite(v1.toDouble()))
        return v2;
    return v1;
}

CellValue replaceIfNull(const CellValue & v1, const CellValue & v2)
{
    if (v1.empty())
        return v2;
    return v1;
}

static RegisterBuiltinBinaryScalar
registerReplaceIfNan(replaceIfNan, std::make_shared<AtomValueInfo>(),
                     "replace_nan");

static RegisterBuiltinBinaryScalar
registerReplaceIfInf(replaceIfInf, std::make_shared<AtomValueInfo>(),
                     "replace_inf");

static RegisterBuiltinBinaryScalar
registerReplaceIfNotFinite(replaceIfNotFinite, std::make_shared<AtomValueInfo>(),
                           "replace_not_finite");

static RegisterBuiltinBinaryScalar
registerReplaceIfNull(replaceIfNull, std::make_shared<AtomValueInfo>(),
                      "replace_null");

CellValue pow(const CellValue & v1, const CellValue & v2)
{
    return ::pow(v1.toDouble(), v2.toDouble());
}

static RegisterBuiltinBinaryScalar
registerPow(pow, std::make_shared<Float64ValueInfo>(), "pow");
static RegisterBuiltinBinaryScalar
registerPower(pow, std::make_shared<Float64ValueInfo>(), "power");

CellValue mod(const CellValue & v1, const CellValue & v2)
{
    return v1.toInt() % v2.toInt();
}

static RegisterBuiltinBinaryScalar
registerMod(mod, std::make_shared<IntegerValueInfo>(), "mod");

double ln(double v)
{
    if (v <= 0)
        throw HttpReturnException(400, "ln function supports positive numbers only");

    return std::log(v);
}

double sqrt(double v)
{
    if (v < 0)
        throw HttpReturnException(400, "sqrt function supports positive numbers only");

    return std::sqrt(v);
}

WRAP_UNARY_MATH_OP(ceil, std::ceil);
WRAP_UNARY_MATH_OP(floor, std::floor);
WRAP_UNARY_MATH_OP(exp, std::exp);
WRAP_UNARY_MATH_OP(abs, std::abs);
WRAP_UNARY_MATH_OP(sin, std::sin);
WRAP_UNARY_MATH_OP(cos, std::cos);
WRAP_UNARY_MATH_OP(tan, std::tan);
WRAP_UNARY_MATH_OP(asin, std::asin);
WRAP_UNARY_MATH_OP(acos, std::acos);
WRAP_UNARY_MATH_OP(atan, std::atan);
WRAP_UNARY_MATH_OP(ln, Builtins::ln);
WRAP_UNARY_MATH_OP(sqrt, Builtins::sqrt);
WRAP_UNARY_MATH_OP(isfinite, std::isfinite);
WRAP_UNARY_MATH_OP(isinf, std::isinf);
WRAP_UNARY_MATH_OP(isnan, std::isnan);

CellValue quantize(const CellValue & x, const CellValue & q)
{
    double v1 = x.toDouble();
    double v2 = q.toDouble();
    double ratio = ::round(v1 / v2);
    return ratio * v2;
}

static RegisterBuiltinBinaryScalar
registerQuantize(quantize, std::make_shared<Float64ValueInfo>(), "quantize");

#ifdef THIS_MUST_BE_CLARIFIED_FIRST
BoundFunction cardinality(const std::vector<BoundSqlExpression> & args)
{
    checkArgsSize(args.size(), 1);

    return {[] (const std::vector<ExpressionValue> & args,
                const SqlRowScope & scope) -> ExpressionValue
            {
                ExcAssertEqual(args.size(), 1);
                double v = args[0].toDouble();
                return ExpressionValue(std::sqrt(v),
                                       args[0].getEffectiveTimestamp());
            },
            std::make_shared<Float64ValueInfo>()};
}

static RegisterBuiltin registerCardinality(cardinality, "cardinality");
#endif

const float confidence = 0.8;
const float two_sided_alpha = (1-confidence) / 2;
ConfidenceIntervals cI(two_sided_alpha, "wilson");

BoundFunction binomial_ub_80(const std::vector<BoundSqlExpression> & args)
{
    checkArgsSize(args.size(), 2);
    return {[] (const std::vector<ExpressionValue> & args,
                const SqlRowScope & scope) -> ExpressionValue
            {
                ExcAssertEqual(args.size(), 2);
                ExcAssert(args[0].isInteger());
                int64_t trials = args[0].toInt();
                int64_t successes = args[1].toInt();
                return ExpressionValue(cI.binomialUpperBound(trials, successes),
                                       calcTs(args[0], args[1]));
            },
            std::make_shared<Float64ValueInfo>()};
}

BoundFunction binomial_lb_80(const std::vector<BoundSqlExpression> & args)
{
    checkArgsSize(args.size(), 2);
    return {[] (const std::vector<ExpressionValue> & args,
                const SqlRowScope & scope) -> ExpressionValue
            {
                ExcAssertEqual(args.size(), 2);
                ExcAssert(args[0].isInteger());
                ExcAssert(args[1].isInteger());
                int64_t trials = args[0].toInt();
                int64_t successes = args[1].toInt();
                return ExpressionValue(cI.binomialLowerBound(trials, successes),
                                       calcTs(args[0], args[1]));
            },
            std::make_shared<Float64ValueInfo>()};
}

static RegisterBuiltin registerBinUb80(binomial_ub_80, "binomial_ub_80");
static RegisterBuiltin registerBinLb80(binomial_lb_80, "binomial_lb_80");

BoundFunction implicit_cast(const std::vector<BoundSqlExpression> & args)
{
    /* Take any string values, and those that can be numbers are numbers,
       and those that have an empty string are null.
    */

    checkArgsSize(args.size(), 1);

    return {[] (const std::vector<ExpressionValue> & args,
                const SqlRowScope & scope) -> ExpressionValue
            {
                ExcAssertEqual(args.size(), 1);
                if (!args[0].isString()) {
                    return args[0];
                }
                else return ExpressionValue(CellValue::parse(args[0].toUtf8String()),
                                            args[0].getEffectiveTimestamp());
            },
            std::make_shared<AtomValueInfo>()};
}

static RegisterBuiltin registerImplicitCast(implicit_cast, "implicit_cast");

BoundFunction regex_replace(const std::vector<BoundSqlExpression> & args)
{
    // regex_replace(string, regex, replacement)
    checkArgsSize(args.size(), 3);

    Utf8String regexStr = args[1].constantValue().toUtf8String();

    boost::u32regex regex = boost::make_u32regex(regexStr.rawData());

    return {[=] (const std::vector<ExpressionValue> & args,
                 const SqlRowScope & scope) -> ExpressionValue
            {
                ExcAssertEqual(args.size(), 3);

                if (args[0].empty() || args[2].empty())
                    return ExpressionValue::null(calcTs(args[0], args[1], args[2]));

                std::basic_string<char32_t> matchStr = args[0].toWideString();
                std::basic_string<char32_t> replacementStr = args[2].toWideString();

                std::basic_string<int32_t>
                    matchStr2(matchStr.begin(), matchStr.end());
                std::basic_string<int32_t>
                    replacementStr2(replacementStr.begin(), replacementStr.end());

                auto result = boost::u32regex_replace(matchStr2, regex, replacementStr2);
                std::basic_string<char32_t> result2(result.begin(), result.end());

                return ExpressionValue(result2, calcTs(args[0], args[1], args[2]));
            },
            std::make_shared<Utf8StringValueInfo>()};
}

static RegisterBuiltin registerRegexReplace(regex_replace, "regex_replace");

BoundFunction regex_match(const std::vector<BoundSqlExpression> & args)
{
    // regex_match(string, regex)
    checkArgsSize(args.size(), 2);

    Utf8String regexStr = args[1].constantValue().toUtf8String();

    boost::u32regex regex = boost::make_u32regex(regexStr.rawData());

    return {[=] (const std::vector<ExpressionValue> & args,
                 const SqlRowScope & scope) -> ExpressionValue
            {
                // TODO: should be able to pass utf-8 string directly in

                ExcAssertEqual(args.size(), 2);

                if (args[0].empty())
                    return ExpressionValue::null(calcTs(args[0], args[1]));

                std::basic_string<char32_t> matchStr = args[0].toWideString();

                auto result = boost::u32regex_match(matchStr.begin(), matchStr.end(),
                                                    regex);
                return ExpressionValue(result, calcTs(args[0], args[1]));
            },
            std::make_shared<BooleanValueInfo>()};
}

static RegisterBuiltin registerRegexMatch(regex_match, "regex_match");

BoundFunction regex_search(const std::vector<BoundSqlExpression> & args)
{
    // regex_search(string, regex)
    checkArgsSize(args.size(), 2);

    Utf8String regexStr = args[1].constantValue().toUtf8String();

    boost::u32regex regex = boost::make_u32regex(regexStr.rawData());

    return {[=] (const std::vector<ExpressionValue> & args,
                 const SqlRowScope & scope) -> ExpressionValue
            {
                // TODO: should be able to pass utf-8 string directly in

                ExcAssertEqual(args.size(), 2);

                if (args[0].empty())
                    return ExpressionValue::null(calcTs(args[0], args[1]));

                std::basic_string<char32_t> searchStr = args[0].toWideString();

                auto result
                    = boost::u32regex_search(searchStr.begin(), searchStr.end(),
                                             regex);
                return ExpressionValue(result, calcTs(args[0], args[1]));
            },
            std::make_shared<BooleanValueInfo>()};
}

static RegisterBuiltin registerRegexSearch(regex_search, "regex_search");

BoundFunction earliest_timestamp(const std::vector<BoundSqlExpression> & args)
{
    // Tell us when an expression happened, ie extract its timestamp and return
    // as its value


    checkArgsSize(args.size(), 1);
    return {[=] (const std::vector<ExpressionValue> & args,
                 const SqlRowScope & scope) -> ExpressionValue
            {
                ExcAssertEqual(args.size(), 1);
                auto val = args[0];
                return ExpressionValue(val.getMinTimestamp(),
                                       val.getEffectiveTimestamp());
            },
            std::make_shared<TimestampValueInfo>(),
            GET_ALL};
}

static RegisterBuiltin register_earliest_timestamp(earliest_timestamp, "earliest_timestamp");

BoundFunction latest_timestamp(const std::vector<BoundSqlExpression> & args)
{
    // Tell us when an expression happened, ie extract its timestamp and return
    // as its value

    checkArgsSize(args.size(), 1);
    return {[=] (const std::vector<ExpressionValue> & args,
                 const SqlRowScope & scope) -> ExpressionValue
            {
                ExcAssertEqual(args.size(), 1);
                return ExpressionValue(args[0].getMaxTimestamp(),
                                       args[0].getEffectiveTimestamp());
            },
            std::make_shared<TimestampValueInfo>()};
}

static RegisterBuiltin register_latest_timestamp(latest_timestamp, "latest_timestamp");

BoundFunction distinct_timestamps(const std::vector<BoundSqlExpression> & args)
{
    checkArgsSize(args.size(), 1);
    return {[=] (const std::vector<ExpressionValue> & args,
                 const SqlRowScope & scope) -> ExpressionValue
            {
                ExcAssertEqual(args.size(), 1);

                std::set<CellValue> results;

                auto onAtom = [&] (const Coords & columnName,
                                   const Coords & prefix,
                                   const CellValue & val,
                                   Date atomTs)
                    {
                        if (!val.empty())
                            results.insert(atomTs);
                        return true;
                    };

                args[0].forEachAtom(onAtom);

                std::vector<CellValue> embedding(results.begin(), results.end());
                return ExpressionValue(std::move(embedding),
                                       args[0].getEffectiveTimestamp());
            },
            std::make_shared<EmbeddingValueInfo>(),
            GET_ALL};
}

static RegisterBuiltin register_distinct_timestamps(distinct_timestamps, "distinct_timestamps");

BoundFunction toTimestamp(const std::vector<BoundSqlExpression> & args)
{
    // Return a timestamp coerced from the expression
    checkArgsSize(args.size(), 1);
    return {[=] (const std::vector<ExpressionValue> & args,
                 const SqlRowScope & scope) -> ExpressionValue
            {
                ExcAssertEqual(args.size(), 1);
                return ExpressionValue(args[0].coerceToTimestamp(),
                                       args[0].getEffectiveTimestamp());
            },
            std::make_shared<TimestampValueInfo>()};
}

static RegisterBuiltin registerToTimestamp(toTimestamp, "to_timestamp");

BoundFunction at(const std::vector<BoundSqlExpression> & args)
{
    // Return an expression but with the timestamp modified to something else

    checkArgsSize(args.size(), 2);
    return {[=] (const std::vector<ExpressionValue> & args,
                 const SqlRowScope & scope) -> ExpressionValue
            {
                ExcAssertEqual(args.size(), 2);
                ExpressionValue result = args[0];
                result.setEffectiveTimestamp(args[1].coerceToTimestamp().toTimestamp());
                return result;
            },
            args[0].info};
}

static RegisterBuiltin registerAt(at, "at");

BoundFunction now(const std::vector<BoundSqlExpression> & args)
{
    // Return the current time as a timestamp

    checkArgsSize(args.size(), 0);
    return {[=] (const std::vector<ExpressionValue> & args,
                 const SqlRowScope & scope) -> ExpressionValue
            {
                ExcAssertEqual(args.size(), 0);
                ExpressionValue result(Date::now(), Date::negativeInfinity());
                return result;
            },
            std::make_shared<TimestampValueInfo>()};
}

static RegisterBuiltin registerNow(now, "now");

BoundFunction temporal_earliest(const std::vector<BoundSqlExpression> & args)
{
    return {[] (const std::vector<ExpressionValue> & args,
                const SqlRowScope & scope) -> ExpressionValue
            {
                ExcAssertEqual(args.size(), 1);
                return args[0];
            },
            args[0].info,
            GET_EARLIEST};
}

static RegisterBuiltin registerTempEarliest(temporal_earliest, "temporal_earliest");

BoundFunction temporal_latest(const std::vector<BoundSqlExpression> & args)
{
    return {[] (const std::vector<ExpressionValue> & args,
                const SqlRowScope & scope) -> ExpressionValue
            {
                ExcAssertEqual(args.size(), 1);
                return args[0];
            },
            args[0].info,
            GET_LATEST};
}

static RegisterBuiltin registerTempLatest(temporal_latest, "temporal_latest");

template <typename AggregatorFunc>
BoundFunction temporalAggregatorT(const std::vector<BoundSqlExpression> & args)
{
    typedef typename AggregatorFunc::value_type value_type;

    checkArgsSize(args.size(), 1);
    auto info = args[0].info;

    // What we do depends upon whether we have a scalar or row value in the
    // info.
    bool extractScalar = info->isScalar();

    auto apply = [=] (const std::vector<ExpressionValue> & args,
                      const SqlRowScope & scope) -> ExpressionValue
        {
            ExcAssertEqual(args.size(), 1);
            
            const ExpressionValue & val = args[0];
            
            auto applyAggregator = [&] (value_type current,
                                        const ExpressionValue & val)
            {
                auto onColumn = [&] (const ExpressionValue & val)
                {
                    current = AggregatorFunc::apply(current, val);
                    return true;
                };
                    
                val.forEachSuperposedValue(onColumn);

                return current;
            };

            if (val.empty()) {
                return val;
            } else if (val.isAtom()) {
                return AggregatorFunc::extract
                (AggregatorFunc::apply(AggregatorFunc::init(), val));
            } else if (val.isRow()) {
                // TODO - figure out what should be the ordering of the columns in
                // the result
                std::unordered_map<Coord, value_type> results;
            
                auto onColumn = [&] (const Coord & columnName,
                                     const ExpressionValue & val)
                {
                    if (val.empty())
                        return true;

                    auto iter = results.find(columnName);
                    if (iter == results.end()) {
                        iter = results.emplace(columnName, AggregatorFunc::init()).first;
                    }
                    iter->second = applyAggregator(iter->second, val);
                    return true;
                };

                val.forEachColumn(onColumn);

                if (extractScalar) {
                    if (results.size() != 1) {
                        throw HttpReturnException
                            (500, "Problem with output determination for temporal agg",
                             "info", info,
                             "input", val);
                    }
                    
                    return AggregatorFunc::extract(results.begin()->second);
                }
                else {
                    StructValue row;
                    for (auto & result : results) {
                        row.emplace_back(result.first,
                                         AggregatorFunc::extract(result.second));
                    }
                    return std::move(row);
                }

            } else {
                throw HttpReturnException
                (500, "temporal aggregators invoked on unknown type",
                 "value", val);
            }
        };

    return {apply,
            std::make_shared<UnknownRowValueInfo>(),
            GET_ALL};
}

namespace {

struct Min {
    typedef ExpressionValue value_type;

    static ExpressionValue init() { return ExpressionValue(); }

    static ExpressionValue apply(const ExpressionValue & left,
                                 const ExpressionValue & right)
    {
        if (left.empty())
            return right;
        if (right.empty())
            return left;
        return right < left ? right : left;
    }

    static ExpressionValue extract(ExpressionValue val)
    {
        return std::move(val);
    }
};

static RegisterBuiltin registerTempMin(temporalAggregatorT<Min>, "temporal_min");

struct Max {
    typedef ExpressionValue value_type;
    static ExpressionValue init() { return ExpressionValue(); }
    static ExpressionValue
    apply(const ExpressionValue & left,
          const ExpressionValue & right)
    {
        if (left.empty())
            return right;
        if (right.empty())
            return left;
        return right > left ? right : left;
    }
    static ExpressionValue extract(ExpressionValue val)
    {
        return std::move(val);
    }
};

static RegisterBuiltin registerTempMax(temporalAggregatorT<Max>, "temporal_max");

struct Sum {
    typedef ExpressionValue value_type;
    static ExpressionValue init() { return ExpressionValue(); }
    static ExpressionValue
    apply(const ExpressionValue & left, const ExpressionValue & right)
    {
        if (left.empty())
            return right;
        if (right.empty())
            return left;
        double value = left.toDouble() + right.toDouble();
        Date ts = left.getEffectiveTimestamp();
        ts.setMax(right.getEffectiveTimestamp());
        return ExpressionValue(value, ts);
    }

    static ExpressionValue extract(ExpressionValue val)
    {
        return std::move(val);
    }
};

static RegisterBuiltin registerTempSum(temporalAggregatorT<Sum>, "temporal_sum");

struct Avg {
    typedef std::pair<ExpressionValue, uint64_t> value_type;
    static value_type init()
    {
        return {ExpressionValue(), 0};
    }
    static value_type
    apply(const value_type & left, const ExpressionValue & right)
    {
        if (right.empty())
            return left;
        if (left.first.empty())
            return { right, 1 };
        auto sum = left.first.toDouble() + right.toDouble();
        auto count = left.second + 1;
        auto ts = left.first.getEffectiveTimestamp();
        ts.setMax(right.getEffectiveTimestamp());
        return {ExpressionValue(sum, ts), count};
    }
    static ExpressionValue extract(const value_type & val)
    {
        return ExpressionValue(val.first.toDouble() / val.second,
                               val.first.getEffectiveTimestamp());
    }
};

static RegisterBuiltin registerTempAvg(temporalAggregatorT<Avg>, "temporal_avg");

struct Count {
    typedef ExpressionValue value_type;
    static ExpressionValue init()
    {
        return ExpressionValue();
    }

    static ExpressionValue
    apply(const ExpressionValue & left, const ExpressionValue & right)
    {
        if (right.empty())
            return left;
        if (left.empty())
            return ExpressionValue(1, right.getEffectiveTimestamp());
        auto value = left.toInt();
        Date ts = left.getEffectiveTimestamp();
        ts.setMax(right.getEffectiveTimestamp());
        return ExpressionValue(++value, ts);
    }

    static ExpressionValue extract(ExpressionValue val)
    {
        return std::move(val);
    }
};

static RegisterBuiltin registerTempCount(temporalAggregatorT<Count>, "temporal_count");

} // file scope



BoundFunction date_part(const std::vector<BoundSqlExpression> & args)
{
    // extract the requested part of a timestamp

    if (args.size() < 2 || args.size() > 3)
        throw HttpReturnException(400, "takes between two and three arguments, got " + to_string(args.size()));

    std::string timeUnitStr = args[0].constantValue().toString();

    TimeUnit timeUnit = ParseTimeUnit(timeUnitStr);

    bool constantTimezone(false);
    int constantMinute(0);
    if (args.size() == 3 && args[2].metadata.isConstant) {
        const auto& constantValue = args[2].constantValue();
        if (!constantValue.isString()) {
            throw HttpReturnException(400, "date_part expected a string as third argument, got " + constantValue.coerceToString().toUtf8String());
        }

        Iso8601Parser timeZoneParser(constantValue.coerceToString().toString());

        constantMinute = timeZoneParser.expectTimezone();
        constantTimezone = true;
    }

    return {[=] (const std::vector<ExpressionValue> & args,
                 const SqlRowScope & scope) -> ExpressionValue
            {
                ExcAssert(args.size() >= 2);
                ExcAssert(args.size() <= 3);

                Date date = args[1].coerceToTimestamp().toTimestamp();

                if (args.size() == 3) {
                    if (constantTimezone) {
                        date.addMinutes(constantMinute);
                    }
                    else {
                        const ExpressionValue& timezoneoffsetEV = args[2];
                        if (!timezoneoffsetEV.isString()) {
                            throw HttpReturnException(400, "date_part expected a string as third argument, got " + timezoneoffsetEV.coerceToString().toUtf8String());
                        }

                        Iso8601Parser timeZoneParser(timezoneoffsetEV.toString());

                        int timezoneOffset = timeZoneParser.expectTimezone();
                        date.addMinutes(timezoneOffset);
                    }
                }

                int value = date.get(timeUnit);

                ExpressionValue result(value, Date::negativeInfinity());
                return result;
            },
            std::make_shared<IntegerValueInfo>()};
}

static RegisterBuiltin registerDate_Part(date_part, "date_part");

BoundFunction date_trunc(const std::vector<BoundSqlExpression> & args)
{
    // extract the requested part of a timestamp

    if (args.size() < 2 || args.size() > 3)
        throw HttpReturnException(400, "takes between two and three arguments, got " + to_string(args.size()));

    std::string timeUnitStr = args[0].constantValue().toString();

    TimeUnit timeUnit = ParseTimeUnit(timeUnitStr);

    bool constantTimezone(false);
    int constantMinute(0);
    if (args.size() == 3 && args[2].metadata.isConstant) {
        const auto& constantValue = args[2].constantValue();
        if (!constantValue.isString()) {
            throw HttpReturnException(400, "date_trunc expected a string as third argument, got " + constantValue.coerceToString().toUtf8String());
        }

        Iso8601Parser timeZoneParser(constantValue.coerceToString().toString());

        constantMinute = timeZoneParser.expectTimezone();
        constantTimezone = true;
    }

    return {[=] (const std::vector<ExpressionValue> & args,
                 const SqlRowScope & scope) -> ExpressionValue
            {
                ExcAssert(args.size() >= 2);
                ExcAssert(args.size() <= 3);

                Date date = args[1].coerceToTimestamp().toTimestamp();

                if (args.size() == 3) {
                    if (constantTimezone) {
                        date.addMinutes(constantMinute);
                    }
                    else {
                        const ExpressionValue& timezoneoffsetEV = args[2];
                        if (!timezoneoffsetEV.isString()) {
                            throw HttpReturnException(400, "date_trunc expected a string as third argument, got " + timezoneoffsetEV.coerceToString().toUtf8String());
                        }

                        Iso8601Parser timeZoneParser(timezoneoffsetEV.toString());

                        int timezoneOffset = timeZoneParser.expectTimezone();
                        date.addMinutes(timezoneOffset);
                    }
                }

                Date value = date.trunc(timeUnit);

                ExpressionValue result(value, Date::negativeInfinity());
                return result;
            },
            std::make_shared<TimestampValueInfo>()};
}

static RegisterBuiltin registerdate_trunc(date_trunc, "date_trunc");

void normalize(ML::distribution<double>& val, double p)
{
    if (p == 0) {
        double n = (val != 0).count();
        val /= n;
    }
    else if (p == INFINITY) {
        val /= val.max();
    }
    else if (p <= 0.0 || !isfinite(p))
        throw HttpReturnException(500, "Invalid power for normalize() function",
                                  "p", p);
    else if (p == 2) {
        val /= val.two_norm();
    }
    else if (p == 1) {
        val /= val.total();
    }
    else {
        double total = 0.0;
        for (float f: val) {
            total += powf(f, p);
        }
        total = std::pow(total, 1.0 / p);

        val /= total;
    }
}

 BoundFunction normalize(const std::vector<BoundSqlExpression> & args)
 {
     // Get the current row as an embedding, and return a normalized version
     // of it.

     checkArgsSize(args.size(), 2);

     // TODO: improve performance by getting the embedding directly

     // As an input we get an embedding, which should have a fixed
     // number of values.  Check that's the case.
     auto vectorInfo = args[0].info;

     if (!vectorInfo->isScalar()) {
         if (vectorInfo->isEmbedding()) {
             return {[=] (const std::vector<ExpressionValue> & args,
                          const SqlRowScope & scope) -> ExpressionValue
                     {
                         // Get it as an embedding
                         ML::distribution<double> val
                             = args.at(0).getEmbeddingDouble();
                         Date ts = args.at(0).getEffectiveTimestamp();
                         double p = args.at(1).toDouble();

                         normalize(val, p);

                         ExpressionValue result(std::move(val),
                                                ts,
                                                args.at(0).getEmbeddingShape());

                         return std::move(result);

                     },
                     std::make_shared<EmbeddingValueInfo>
                         (vectorInfo->getEmbeddingShape(), ST_FLOAT32)};
         }
         else {
             if (vectorInfo->isRow()
                 && (args[0].info->getSchemaCompleteness() == SCHEMA_OPEN))
                 throw HttpReturnException
                     (500, "Can't normalize a row with unknown columns");

             auto columnNames = std::make_shared<std::vector<ColumnName> >();

             std::vector<KnownColumn> columns = args[0].info->getKnownColumns();
             for (auto & c: columns)
                 columnNames->emplace_back(c.columnName);

             size_t numDims = -1;
             if (args[0].info->getSchemaCompleteness() == SCHEMA_CLOSED)
                 numDims = columnNames->size();
             
             return {[=] (const std::vector<ExpressionValue> & args,
                          const SqlRowScope & scope) -> ExpressionValue
                     {
                         // Get it as an embedding
                         ML::distribution<double> val = args[0].getEmbeddingDouble();
                         Date ts = args[0].getEffectiveTimestamp();
                         double p = args[1].toDouble();

                         normalize(val, p);

                         ExpressionValue result(std::move(val), columnNames,  ts);

                         return std::move(result);
                     },
                     std::make_shared<EmbeddingValueInfo>(numDims)};
         }
     }
     else {
         throw HttpReturnException
             (500, "Can't normalize something that's not a row or embedding");
     }
}

static RegisterBuiltin registerNormalize(normalize, "normalize");

BoundFunction norm(const std::vector<BoundSqlExpression> & args)
{
    // Get the current row as an embedding, and return a normalized version
    // of it.

    checkArgsSize(args.size(), 2);
    return {[=] (const std::vector<ExpressionValue> & args,
                 const SqlRowScope & scope) -> ExpressionValue
            {
                // Get it as an embedding
                ML::distribution<double> val = args[0].getEmbeddingDouble();
                Date ts = args[0].getEffectiveTimestamp();

                double p = args[1].toDouble();

                if (p == 0.0) {
                    return ExpressionValue((val != 0.0).count(), ts);
                }
                else if (p == INFINITY) {
                    return ExpressionValue(val.max(), ts);
                }
                else if (p <= 0.0 || !isfinite(p))
                    throw HttpReturnException(500, "Invalid power for norm() function",
                                              "p", p);
                else if (p == 1) {
                    return ExpressionValue(val.total(), ts);
                }
                else if (p == 2) {
                    return ExpressionValue(val.two_norm(), ts);
                }
                else {
                    double total = 0.0;
                    for (float f: val) {
                        total += powf(f, p);
                    }
                    total = std::pow(total, 1.0 / p);

                    return ExpressionValue(total, ts);
                }
            },
            std::make_shared<Float64ValueInfo>()};

}
static RegisterBuiltin registerNorm(norm, "norm");



BoundFunction parse_json(const std::vector<BoundSqlExpression> & args)
{
    if (args.size() > 2 || args.size() < 1)
        throw HttpReturnException(400, " takes 1 or 2 argument, got " + to_string(args.size()));

    return {[=] (const std::vector<ExpressionValue> & args,
                 const SqlRowScope & scope) -> ExpressionValue
            {
                ExcAssert(args.size() > 0 && args.size() < 3);
                auto & val = args[0];
                Utf8String str = val.toUtf8String();

                JsonArrayHandling encode = PARSE_ARRAYS;

                if (args.size() > 1) {
                    Utf8String arrays
                        = args[1].getColumn("arrays").toUtf8String();
                    if (arrays == "encode")
                      encode = ENCODE_ARRAYS;
                    else if (arrays != "parse")
                      throw HttpReturnException(400, " value of 'arrays' must be 'parse' or 'encode', got: " + arrays);
                }

                StreamingJsonParsingContext parser(str.rawString(),
                                                   str.rawData(),
                                                   str.rawLength());

                if (!parser.isObject())
                    throw HttpReturnException(400, "JSON passed to parse_json must be an object",
                                              "json", str);

                return ExpressionValue::
                    parseJson(parser, val.getEffectiveTimestamp(),
                              encode);
            },
            std::make_shared<UnknownRowValueInfo>()
            };
}

static RegisterBuiltin registerJsonDecode(parse_json, "parse_json");

BoundFunction print_json(const std::vector<BoundSqlExpression> & args)
{
    checkArgsSize(args.size(), 1);

    return {[=] (const std::vector<ExpressionValue> & args,
                 const SqlRowScope & scope) -> ExpressionValue
            {
                ExcAssertEqual(args.size(), 1);
                auto & val = args[0];
                std::string str;
                StringJsonPrintingContext context(str);
                val.extractJson(context);
                return ExpressionValue(Utf8String(std::move(str)),
                                       val.getEffectiveTimestamp());
            },
            std::make_shared<Utf8StringValueInfo>()
            };
}

static RegisterBuiltin registerPrintJson(print_json, "print_json");

BoundFunction get_bound_unpack_json(const std::vector<BoundSqlExpression> & args)
{
    // Comma separated list, first is row name, rest are row columns
    checkArgsSize(args.size(), 1);

    return {[=] (const std::vector<ExpressionValue> & args,
                 const SqlRowScope & scope) -> ExpressionValue
            {
                ExcAssertEqual(args.size(), 1);
                auto val = args.at(0);
                Utf8String str = val.toUtf8String();
                Date ts = val.getEffectiveTimestamp();

                StreamingJsonParsingContext parser(str.rawString(),
                                                   str.rawData(),
                                                   str.rawLength());

                if (!parser.isObject())
                    throw HttpReturnException(400, "JSON passed to unpack_json must be an object",
                                              "json", str);

                return ExpressionValue::
                    parseJson(parser, ts, ENCODE_ARRAYS);
            },
            std::make_shared<UnknownRowValueInfo>()};
}

static RegisterBuiltin registerUnpackJson(get_bound_unpack_json, "unpack_json");

void
ParseTokenizeArguments(Utf8String& splitchar, Utf8String& quotechar,
                       int& offset, int& limit, int& min_token_length,
                       ML::distribution<float, std::vector<float> > & ngram_range,
                       ExpressionValue& values,
                       bool check[7],
                       const ExpressionValue::Structured & argRow)
{
    auto assertArg = [&] (size_t field, const string & name)
        {
            if (check[field])
                throw HttpReturnException(400, "Argument " + name + " is specified more than once");
            check[field] = true;
        };
    
    for (auto& arg : argRow) {
        const ColumnName& columnName = std::get<0>(arg);
        if (columnName == ColumnName("splitchars")) {
            assertArg(0, "splitchars");
            splitchar = std::get<1>(arg).toUtf8String();
        }
        else if (columnName == ColumnName("quotechar")) {
            assertArg(1, "quotechar");
            quotechar = std::get<1>(arg).toUtf8String();
        }
        else if (columnName == ColumnName("offset")) {
            assertArg(2, "offset");
            offset = std::get<1>(arg).toInt();
        }
        else if (columnName == ColumnName("limit")) {
            assertArg(3, "limit");
            limit = std::get<1>(arg).toInt();
        }
        else if (columnName == ColumnName("value")) {
            assertArg(4, "value");
            values = std::get<1>(arg);
        }
        else if (columnName == ColumnName("min_token_length")) {
            assertArg(5, "min_token_length");
            min_token_length = std::get<1>(arg).toInt();
        }
        else if (columnName == ColumnName("ngram_range")) {
            assertArg(6, "ngram_range");
            ngram_range = std::get<1>(arg).getEmbedding(2);
        }
        else {
            throw HttpReturnException(400, "Unknown argument in tokenize", "argument", columnName);
        }
    }
}

BoundFunction tokenize(const std::vector<BoundSqlExpression> & args)
{
    if (args.size() == 0)
        throw HttpReturnException(400, "requires at least one argument");

    if (args.size() > 2)
        throw HttpReturnException(400, "requires at most two arguments");


    // Comma separated list, first is row name, rest are row columns
    return {[=] (const std::vector<ExpressionValue> & args,
                 const SqlRowScope & scope) -> ExpressionValue
            {
                Date ts = args[0].getEffectiveTimestamp();

                Utf8String text = args[0].toUtf8String();

                Utf8String splitchar = ",";
                Utf8String quotechar = "";
                int offset = 0;
                int limit = -1;
                int min_token_length = 1;
                ML::distribution<float, std::vector<float> > ngram_range = {1, 1};
                ExpressionValue values;
                bool check[] = {false, false, false, false, false, false, false};

                if (args.size() == 2)
                    ParseTokenizeArguments(splitchar, quotechar, offset, limit,
                                           min_token_length, ngram_range, values,
                                           check, args.at(1).getStructured());

                ML::Parse_Context pcontext(text.rawData(), text.rawData(), text.rawLength());

                std::unordered_map<Utf8String, int> bagOfWords;

                tokenize(bagOfWords, pcontext, splitchar, quotechar, offset, limit,
                        min_token_length, ngram_range);

                RowValue row;
                row.reserve(bagOfWords.size());

                auto it = bagOfWords.begin();

                while (it != bagOfWords.end()) {
                    if (check[4]) //values
                    {
                        if (!values.isAtom())
                          throw HttpReturnException(400, ML::format("requires 'value' "
                                "argument be a scalar, got type '%s'",
                                values.getTypeAsString()));

                        row.emplace_back(ColumnName(it->first),
                                     values.getAtom(),
                                     ts);
                        ++it;
                    }
                    else
                    {
                        row.emplace_back(ColumnName(it->first),
                                     it->second,
                                     ts);
                        ++it;
                    }

                }

                return ExpressionValue(std::move(row));
            },
            std::make_shared<UnknownRowValueInfo>()};
}

static RegisterBuiltin registerTokenize(tokenize, "tokenize");

BoundFunction token_extract(const std::vector<BoundSqlExpression> & args)
{
    // Comma separated list, first is row name, rest are row columns

    if (args.size() < 2)
        throw HttpReturnException(400, "requires at least two arguments");

    if (args.size() > 3)
        throw HttpReturnException(400, "requires at most three arguments");

    return {[=] (const std::vector<ExpressionValue> & args,
                 const SqlRowScope & scope) -> ExpressionValue
            {
                Date ts = args[0].getEffectiveTimestamp();

                Utf8String text = args[0].toUtf8String();

                Utf8String splitchar = ",";
                Utf8String quotechar = "";
                int offset = 0;
                int limit = 1;
                int min_token_length = 1;
                ML::distribution<float, std::vector<float> > ngram_range;
                ExpressionValue values;
                bool check[] = {false, false, false, false, false, false, false};

                int nth = args.at(1).toInt();

                if (args.size() == 3)
                    ParseTokenizeArguments(splitchar, quotechar, offset, limit, min_token_length,
                                           ngram_range, values, check, args.at(2).getStructured());

                ML::Parse_Context pcontext(text.rawData(), text.rawData(), text.rawLength());

                ExpressionValue result;

                Utf8String output = token_extract(pcontext, splitchar, quotechar, offset, limit,
                        nth, min_token_length);

                if (output != "")
                    result = ExpressionValue(output, ts);

                return std::move(result);
            },
            std::make_shared<UnknownRowValueInfo>()};
}

static RegisterBuiltin registerToken_extract(token_extract, "token_extract");

BoundFunction horizontal_count(const std::vector<BoundSqlExpression> & args)
{
    checkArgsSize(args.size(), 1);

    return {[=] (const std::vector<ExpressionValue> & args,
                 const SqlRowScope & scope) -> ExpressionValue
            {
                size_t result = 0;
                Date ts = Date::negativeInfinity();

                auto onAtom = [&] (const Coords & columnName,
                                   const Coords & prefix,
                                   const CellValue & val,
                                   Date atomTs)
                    {
                        if (!val.empty()) {
                            result += 1;
                            ts.setMax(atomTs);
                        }
                        return true;
                    };

                args.at(0).forEachAtom(onAtom);

                return ExpressionValue(result, ts);
            },
            std::make_shared<Uint64ValueInfo>()};
}
static RegisterBuiltin registerHorizontal_Count(horizontal_count, "horizontal_count");

BoundFunction horizontal_sum(const std::vector<BoundSqlExpression> & args)
{
    checkArgsSize(args.size(), 1);

    return {[=] (const std::vector<ExpressionValue> & args,
                 const SqlRowScope & scope) -> ExpressionValue
            {
                double result = 0;
                Date ts = Date::negativeInfinity();
                auto onAtom = [&] (const Coords & columnName,
                                   const Coords & prefix,
                                   const CellValue & val,
                                   Date atomTs)
                    {
                        if (!val.empty()) {
                            result += val.toDouble();
                            ts.setMax(atomTs);
                        }
                        return true;
                    };

                args.at(0).forEachAtom(onAtom);

                return ExpressionValue(result, ts);
            },
            std::make_shared<Float64ValueInfo>()};
}
static RegisterBuiltin registerHorizontal_Sum(horizontal_sum, "horizontal_sum");

BoundFunction horizontal_string_agg(const std::vector<BoundSqlExpression> & args)
{
    if (args.size() != 1 && args.size() != 2)
        throw HttpReturnException(500, "horizontal_string_agg function takes one or two arguments");

    return {[=] (const std::vector<ExpressionValue> & args,
                 const SqlRowScope & scope) -> ExpressionValue
            {
                bool first = true;
                Utf8String result;
                Date ts = Date::negativeInfinity();
                Utf8String separator;
                if (args.size() == 2) {
                    separator = args.at(1).getAtom()
                        .coerceToString().toUtf8String();
                }                

                auto onAtom = [&] (const Coords & columnName,
                                   const Coords & prefix,
                                   const CellValue & val,
                                   Date atomTs)
                    {
                        if (!val.empty()) {
                            if (!first)
                                result += separator;
                            first = false;
                            result += val.coerceToString().toUtf8String();
                            ts.setMax(atomTs);
                        }
                        return true;
                    };
                
                args.at(0).forEachAtom(onAtom);
                
                return ExpressionValue(result, ts);
                },
            std::make_shared<Utf8StringValueInfo>()};
}

static RegisterBuiltin registerHorizontal_String_Agg(horizontal_string_agg, "horizontal_string_agg");

BoundFunction horizontal_avg(const std::vector<BoundSqlExpression> & args)
{
    checkArgsSize(args.size(), 1);
    return {[=] (const std::vector<ExpressionValue> & args,
                 const SqlRowScope & scope) -> ExpressionValue
            {
                int64_t num_cols = 0;
                double accum = 0;
                Date ts = Date::negativeInfinity();

                auto onAtom = [&] (const Coords & columnName,
                                   const Coords & prefix,
                                   const CellValue & val,
                                   Date atomTs)
                    {
                        if (!val.empty()) {
                            num_cols++;
                            accum += val.toDouble();
                            ts.setMax(atomTs);
                        }
                        return true;
                    };

                args.at(0).forEachAtom(onAtom);

                return ExpressionValue(ML::xdiv(accum, num_cols), ts);
            },
            std::make_shared<Float64ValueInfo>()};
}
static RegisterBuiltin registerHorizontal_Avg(horizontal_avg, "horizontal_avg");

BoundFunction horizontal_min(const std::vector<BoundSqlExpression> & args)
{
    checkArgsSize(args.size(), 1);

    return {[=] (const std::vector<ExpressionValue> & args,
                 const SqlRowScope & scope) -> ExpressionValue
            {
                double min_val = nan("");
                Date ts = Date::negativeInfinity();

                auto onAtom = [&] (const Coords & columnName,
                                   const Coords & prefix,
                                   const CellValue & val,
                                   Date atomTs)
                    {
                        if (!val.empty()) {
                            double curr = val.toDouble();
                            if(std::isnan(min_val) || curr < min_val) {
                                ts = atomTs;
                                min_val = curr;
                            }
                        }
                        return true;
                    };

                args.at(0).forEachAtom(onAtom);

                return ExpressionValue(min_val, ts);
            },
            std::make_shared<Float64ValueInfo>()};
}
static RegisterBuiltin registerHorizontal_Min(horizontal_min, "horizontal_min");

BoundFunction horizontal_max(const std::vector<BoundSqlExpression> & args)
{
    checkArgsSize(args.size(), 1);

    return {[=] (const std::vector<ExpressionValue> & args,
                 const SqlRowScope & scope) -> ExpressionValue
            {
                double max_val = nan("");
                Date ts = Date::negativeInfinity();

                auto onAtom = [&] (const Coords & columnName,
                                   const Coords & prefix,
                                   const CellValue & val,
                                   Date atomTs)
                    {
                        if (!val.empty()) {
                            double curr = val.toDouble();
                            if(std::isnan(max_val) || curr > max_val) {
                                ts = atomTs;
                                max_val = curr;
                            }
                        }
                        return true;
                    };

                args.at(0).forEachAtom(onAtom);

                return ExpressionValue(max_val, ts);
            },
            std::make_shared<Float64ValueInfo>()};
}
static RegisterBuiltin registerHorizontal_Max(horizontal_max, "horizontal_max");

BoundFunction horizontal_earliest(const std::vector<BoundSqlExpression> & args)
{
    checkArgsSize(args.size(), 1);

    return {[=] (const std::vector<ExpressionValue> & args,
                 const SqlRowScope & scope) -> ExpressionValue
            {
                auto earliest = ExpressionValue::null(Date::positiveInfinity());

                auto onAtom = [&] (const Coords & columnName,
                                   const Coords & prefix,
                                   const CellValue & val,
                                   Date atomTs)
                    {
                        auto expr = ExpressionValue(val, atomTs);
                        if (!earliest.isEarlier(atomTs, expr))
                            earliest = std::move(expr);
                        return true;
                    };

                args.at(0).forEachAtom(onAtom);

                return earliest;
            },
            args[0].info};
}
static RegisterBuiltin registerHorizontal_Earliest(horizontal_earliest, "horizontal_earliest");

BoundFunction horizontal_latest(const std::vector<BoundSqlExpression> & args)
{
    checkArgsSize(args.size(), 1);

    return {[=] (const std::vector<ExpressionValue> & args,
                 const SqlRowScope & scope) -> ExpressionValue
            {
                auto latest = ExpressionValue::null(Date::negativeInfinity());

                auto onAtom = [&] (const Coords & columnName,
                                   const Coords & prefix,
                                   const CellValue & val,
                                   Date atomTs)
                    {
                        auto expr = ExpressionValue(val, atomTs);
                        if (!latest.isLater(atomTs, expr))
                            latest = std::move(expr);
                        return true;
                    };

                args.at(0).forEachAtom(onAtom);

                return latest;
            },
            args[0].info};
}
static RegisterBuiltin registerHorizontal_Latest(horizontal_latest, "horizontal_latest");

struct DiffOp {
    static ML::distribution<double> apply(ML::distribution<double> & d1,
                                          ML::distribution<double> & d2)
    {
        return d1 - d2;
    }
};

struct SumOp {
    static ML::distribution<double> apply(ML::distribution<double> & d1,
                                          ML::distribution<double> & d2)
    {
        return d1 + d2;
    }
};

struct ProductOp {
    static ML::distribution<double> apply(ML::distribution<double> & d1,
                                          ML::distribution<double> & d2)
    {
        return d1 * d2;
    }
};

struct QuotientOp {
    static ML::distribution<double> apply(ML::distribution<double> & d1,
                                          ML::distribution<double> & d2)
    {
        return d1 / d2;
    }
};

template<typename Op>
struct RegisterVectorOp {
    RegisterVectorOp(const std::string & name)
    {
        static RegisterBuiltin doRegister(&create, name);
    }

    static BoundFunction create(const std::vector<BoundSqlExpression> & args)
    {
        // Get the current row as an embedding, and return a normalized version
        // of it.

        ExcAssertEqual(args.size(), 2);

        //cerr << "vector_diff arg 0 = " << jsonEncode(args[0]) << endl;
        //cerr << "vector_diff arg 1 = " << jsonEncode(args[1]) << endl;

        /* Here we ask the ExpressionValueInfo object to return us the
           following:

           1.  A function we use to extract two compatible embeddings from
               two different objects;
           2.  A function we use to pack the result of our expression back
               into the original structure;
           3.  The ExpressionValueInfo object we use to put it back in.
        */
        ExpressionValueInfo::GetCompatibleDoubleEmbeddingsFn extract;
        std::shared_ptr<ExpressionValueInfo> info;
        ExpressionValueInfo::ReconstituteFromDoubleEmbeddingFn reconst;

        std::tie(extract, info, reconst)
            = args[0].info->getCompatibleDoubleEmbeddings(*args[1].info);

        return {[=] (const std::vector<ExpressionValue> & args,
                     const SqlRowScope & scope) -> ExpressionValue
                {
                    ExcAssertEqual(args.size(), 2);
                    ML::distribution<double> embedding1, embedding2;
                    std::shared_ptr<const void> token;
                    Date ts;
                    std::tie(embedding1, embedding2, token, ts)
                        = extract(args[0], args[1]);

                    return reconst(Op::apply(embedding1, embedding2), token,
                                   ts);
                },
                info};
    }
};

RegisterVectorOp<DiffOp> registerVectorDiff("vector_diff");
RegisterVectorOp<SumOp> registerVectorSum("vector_sum");
RegisterVectorOp<ProductOp> registerVectorProduct("vector_product");
RegisterVectorOp<QuotientOp> registerVectorQuotient("vector_quotient");

void
ParseConcatArguments(Utf8String& separator, bool& columnValue,
                     const ExpressionValue::Structured & argRow)
{
    bool check[3] = {false, false, false};
    auto assertArg = [&] (size_t field, const string & name) {
        if (check[field]) {
            throw HttpReturnException(
                400, "Argument " + name + " is specified more than once");
        }
        check[field] = true;
    };

    for (const auto &arg : argRow) {
        const ColumnName& columnName = std::get<0>(arg);
        if (columnName == ColumnName("separator")) {
            assertArg(1, "separator");
            separator = std::get<1>(arg).toUtf8String();
        }
        else if (columnName == ColumnName("columnValue")) {
            assertArg(2, "columnValue");
            columnValue = std::get<1>(arg).asBool();
        }
        else {
            throw HttpReturnException(400, "Unknown argument in concat",
                                      "argument", columnName);
        }
    }
}

BoundFunction concat(const std::vector<BoundSqlExpression> & args)
{
    if (args.size() == 0) {
        throw HttpReturnException(
            400, "requires at least one argument");
    }

    if (args.size() > 2) {
        throw HttpReturnException(
            400, "requires at most two arguments");
    }

    Utf8String separator(",");
    bool columnValue = true;

    if (args.size() == 2) {
        SqlRowScope emptyScope;
        ParseConcatArguments(separator, columnValue,
                             args[1](emptyScope, GET_LATEST).getStructured());
    }

    return {[=] (const std::vector<ExpressionValue> & args,
                 const SqlRowScope & scope) -> ExpressionValue
        {
            Utf8String result = "";
            Date ts = Date::negativeInfinity();
            bool first = true;
            auto onAtom = [&] (const Coords & columnName,
                               const Coords & prefix,
                               const CellValue & val,
                               Date atomTs)
            {
                if (!val.empty()) {
                    if (first) {
                        first = false;
                    }
                    else {
                        result += separator;
                    }
                    result += columnValue ?
                       val.toUtf8String() : columnName.toUtf8String();
                }
                return true;
            };

            args.at(0).forEachAtom(onAtom);
            return ExpressionValue(result, ts);
        },
        std::make_shared<UnknownRowValueInfo>()
    };
}
static RegisterBuiltin registerConcat(concat, "concat");

BoundFunction base64_encode(const std::vector<BoundSqlExpression> & args)
{
    // Convert a blob into base64
    checkArgsSize(args.size(), 1);

    return {[=] (const std::vector<ExpressionValue> & args,
                 const SqlRowScope & scope) -> ExpressionValue
            {
                ExcAssertEqual(args.size(), 1);

                Utf8String str = args[0].toUtf8String();
                return ExpressionValue(base64Encode(str.rawData(),
                                                    str.rawLength()),
                                       args[0].getEffectiveTimestamp());
            },
            std::make_shared<StringValueInfo>()
            };
}

static RegisterBuiltin registerBase64Encode(base64_encode, "base64_encode");

BoundFunction base64_decode(const std::vector<BoundSqlExpression> & args)
{
    // Return an expression but with the timestamp modified to something else

    checkArgsSize(args.size(), 1);

    return {[=] (const std::vector<ExpressionValue> & args,
                 const SqlRowScope & scope) -> ExpressionValue
            {
                ExcAssertEqual(args.size(), 1);
                CellValue blob = args[0].coerceToBlob();
                return ExpressionValue(base64Decode((const char *)blob.blobData(),
                                                    blob.blobLength()),
                                       args[0].getEffectiveTimestamp());
            },
            std::make_shared<BlobValueInfo>()
            };
}

static RegisterBuiltin registerBase64Decode(base64_decode, "base64_decode");

BoundFunction extract_column(const std::vector<BoundSqlExpression> & args)
{
    if (args.size() != 2)
        throw HttpReturnException(400, "extract_column function takes 2 arguments");

    // TODO: there is a better implementation if the field name is
    // a constant expression

    return {[=] (const std::vector<ExpressionValue> & args,
                 const SqlRowScope & scope) -> ExpressionValue
            {
                ExcAssertEqual(args.size(), 2);
                auto val1 = args[0];
                auto val2 = args[1];
                Utf8String fieldName = val1.toUtf8String();
                cerr << "extracting " << jsonEncodeStr(val1)
                     << " from " << jsonEncodeStr(val2) << endl;
                
                return args[1].getColumn(fieldName);
            },
            std::make_shared<AnyValueInfo>()
            };
}

static RegisterBuiltin registerExtractColumn(extract_column, "extract_column");

BoundFunction lower(const std::vector<BoundSqlExpression> & args)
{
    // Return an expression but with the timestamp modified to something else

    if (args.size() != 1)
        throw HttpReturnException(400, "lower function takes 1 argument");

    return {[=] (const std::vector<ExpressionValue> & args,
                 const SqlRowScope & scope) -> ExpressionValue
            {
                ExcAssertEqual(args.size(), 1);
                ExpressionValue result(args[0].getAtom().toUtf8String().toLower(),
                                       args[0].getEffectiveTimestamp());
                return result;
            },
            std::make_shared<Utf8StringValueInfo>()
            };
}

static RegisterBuiltin registerLower(lower, "lower");

BoundFunction upper(const std::vector<BoundSqlExpression> & args)
{
    // Return an expression but with the timestamp modified to something else

    if (args.size() != 1)
        throw HttpReturnException(400, "upper function takes 1 argument");

    return {[=] (const std::vector<ExpressionValue> & args,
                 const SqlRowScope & scope) -> ExpressionValue
            {
                ExcAssertEqual(args.size(), 1);
                ExpressionValue result(args[0].getAtom().toUtf8String().toUpper(),
                                       args[0].getEffectiveTimestamp());
                return result;
            },
            std::make_shared<Utf8StringValueInfo>()
    };
}

static RegisterBuiltin registerUpper(upper, "upper");

BoundFunction flatten(const std::vector<BoundSqlExpression> & args)
{
    // Return the result indexed on a single dimension

    checkArgsSize(args.size(), 1);

    if (args[0].info->isEmbedding()) {
        std::vector<ssize_t> shape = args[0].info->getEmbeddingShape();

        ssize_t outputShape = 1;
        for (auto s: shape) {
            if (s < 0) {
                outputShape = -1;
                break;
            }
            outputShape *= s;
        }
        auto st = args[0].info->getEmbeddingType();

        auto outputInfo
            = std::make_shared<EmbeddingValueInfo>(outputShape, st);

        return {[=] (const std::vector<ExpressionValue> & args,
                     const SqlRowScope & scope) -> ExpressionValue
                {
                    ExcAssertEqual(args.size(), 1);
                    size_t len = args[0].rowLength();
                    return args[0].reshape({len});
                },
                outputInfo
                    };
    }
    else {
        // Simpler but slower... extract each atom, one by one
        // TODO: infer size and type if known
        auto outputInfo
            = std::make_shared<EmbeddingValueInfo>(ST_ATOM);
        
        return {[=] (const std::vector<ExpressionValue> & args,
                     const SqlRowScope & scope) -> ExpressionValue
                {
                    std::vector<std::tuple<ColumnName, CellValue> > vals;
                    vals.reserve(100);
                    Date tsOut = Date::negativeInfinity();
                    auto onAtom = [&] (ColumnName col,
                                       const ColumnName & prefix,
                                       CellValue val,
                                       Date ts)
                        {
                            vals.emplace_back(std::move(col), std::move(val));
                            ts.setMax(tsOut);
                            return true;
                        };
                    
                    args.at(0).forEachAtom(onAtom);
                    
                    std::sort(vals.begin(), vals.end());
                  
                    std::vector<CellValue> valsOut;
                    valsOut.reserve(vals.size());
                    for (auto & v: vals)
                        valsOut.emplace_back(std::move(std::get<1>(v)));
  
                    return ExpressionValue(std::move(valsOut), tsOut);
                },
                outputInfo
         };
    }
}

static RegisterBuiltin registerFlatten(flatten, "flatten");

BoundFunction static_type(const std::vector<BoundSqlExpression> & args)
{
    // Return the result indexed on a single dimension

    checkArgsSize(args.size(), 1);

    auto outputInfo = std::make_shared<UnknownRowValueInfo>();
    Date ts = Date::negativeInfinity();  // it has always had this type

    auto argInfo = args[0].info;
    ExcAssert(argInfo);

    ExpressionValue result(jsonEncode(argInfo), ts);

    return {[=] (const std::vector<ExpressionValue> & args,
                 const SqlRowScope & scope) -> ExpressionValue
            {
                ExcAssertEqual(args.size(), 1);
                return result;
            },
            outputInfo
        };
}

static RegisterBuiltin registerStaticType(static_type, "static_type");

BoundFunction static_known_columns(const std::vector<BoundSqlExpression> & args)
{
    // Return the result indexed on a single dimension

    checkArgsSize(args.size(), 1);

    auto outputInfo = std::make_shared<UnknownRowValueInfo>();
    Date ts = Date::negativeInfinity();  // it has always had these columns

    auto argInfo = args[0].info;
    ExcAssert(argInfo);

    auto cols = argInfo->getKnownColumns();

    ExpressionValue result(jsonEncode(cols), ts);


    return {[=] (const std::vector<ExpressionValue> & args,
                 const SqlRowScope & scope) -> ExpressionValue
            {
                ExcAssertEqual(args.size(), 1);
                return result;
            },
            outputInfo
        };
}            

static RegisterBuiltin
registerStaticKnownColumns(static_known_columns, "static_known_columns");

// Test function that fails due to a std::bad_alloc on memory allocation
BoundFunction fail_memory_allocation(const std::vector<BoundSqlExpression> & args)
{
    // Return the result indexed on a single dimension
    auto outputInfo = std::make_shared<UnknownRowValueInfo>();

    return {[=] (const std::vector<ExpressionValue> & args,
                 const SqlRowScope & scope) -> ExpressionValue
            {
                throw std::bad_alloc();
            },
            outputInfo
        };
}

static RegisterBuiltin
registerFailMemoryAllocation(fail_memory_allocation, "_fail_memory_allocation");


} // namespace Builtins
} // namespace MLDB
} // namespace Datacratic<|MERGE_RESOLUTION|>--- conflicted
+++ resolved
@@ -781,37 +781,6 @@
 
 CellValue replaceIfNan(const CellValue & v1, const CellValue & v2)
 {
-<<<<<<< HEAD
-    ExcAssertEqual(args.size(), 2);
-    ExcAssert(args[1].isNumber());
-
-    if(args[0].isRow()) {
-        RowValue rtnRow;
-
-        auto onAtom = [&] (const ColumnName & columnName,
-                           const ColumnName & prefix,
-                           const CellValue & val,
-                           Date ts)
-            {
-                if(!val.isNumber() || !ifFunc(val.toDouble())) {
-                    rtnRow.push_back(make_tuple(columnName, val, ts));
-                }
-                else {
-                    rtnRow.push_back(make_tuple(columnName, args[1].getAtom(), ts));
-                }
-                return true;
-            };
-
-        args[0].forEachAtom(onAtom);
-        return ExpressionValue(std::move(rtnRow));
-    }
-    else {
-        if(!args[0].isNumber() || !ifFunc(args[0].toDouble()))
-            return args[0];
-
-        return args[1];
-    }
-=======
     if (v1.empty())
         return v1;
     if (!v1.isNumber())
@@ -819,7 +788,6 @@
     if (std::isnan(v1.toDouble()))
         return v2;
     return v1;
->>>>>>> 86316d07
 }
 
 CellValue replaceIfInf(const CellValue & v1, const CellValue & v2)
