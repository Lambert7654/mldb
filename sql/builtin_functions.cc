/** builtin_functions.cc
    Jeremy Barnes, 14 June 2015
    This file is part of MLDB. Copyright 2015 Datacratic. All rights reserved.

    Builtin functions for SQL.
*/

#include "mldb/sql/builtin_functions.h"
#include "sql_expression.h"
#include "tokenize.h"
#include "mldb/http/http_exception.h"
#include "mldb/jml/stats/distribution.h"
#include "mldb/jml/stats/distribution_simd.h"
#include "mldb/jml/utils/csv.h"
#include "mldb/types/vector_description.h"
#include "mldb/ml/confidence_intervals.h"
#include "mldb/jml/math/xdiv.h"
#include "mldb/base/hash.h"
#include "mldb/base/parse_context.h"
#include <boost/lexical_cast.hpp>
#include <boost/algorithm/clamp.hpp>

#include <boost/regex/icu.hpp>
#include <iterator>

using namespace std;


namespace Datacratic {
namespace MLDB {
namespace Builtins {

namespace {
    void checkArgsSize(size_t number, size_t expected)
    {
        if (number != expected)
        {
            if (expected != 1)
                throw HttpReturnException(400, "expected " + to_string(expected) + " arguments, got " + to_string(number));
            else
                throw HttpReturnException(400, "expected " + to_string(expected) + " argument, got " + to_string(number));
        }
    }
}

// Calculate the effective timstamps for an expression involving two
// operands.
static Date calcTs(const ExpressionValue & v1,
                   const ExpressionValue & v2)
{
    return std::max(v1.getEffectiveTimestamp(),
                    v2.getEffectiveTimestamp());
}

typedef BoundFunction (*BuiltinFunction) (const std::vector<BoundSqlExpression> &);

struct RegisterBuiltin {
    template<typename... Names>
    RegisterBuiltin(const BuiltinFunction & function, Names&&... names)
    {
        doRegister(function, std::forward<Names>(names)...);
    }

    void doRegister(const BuiltinFunction & function)
    {
    }

    template<typename... Names>
    void doRegister(const BuiltinFunction & function, std::string name,
                    Names&&... names)
    {
        auto fn = [=] (const Utf8String & str,
                       const std::vector<BoundSqlExpression> & args,
                       SqlBindingScope & scope)
            -> BoundFunction
            {
                try {
                    BoundFunction result = std::move(function(args));
                    auto fn = result.exec;
                    result.exec = [=] (const std::vector<ExpressionValue> & args,
                                       const SqlRowScope & scope)
                    -> ExpressionValue
                    {
                        try {
                            return fn(args, scope);
                        } JML_CATCH_ALL {
                            rethrowHttpException(-1, "Executing builtin function "
                                                 + str + ": " + ML::getExceptionString(),
                                                 "functionName", str,
                                                 "functionArgs", args);
                        }
                    };

                    return result;
                } JML_CATCH_ALL {
                    rethrowHttpException(-1, "Binding builtin function "
                                         + str + ": " + ML::getExceptionString(),
                                         "functionName", str,
                                         "functionArgs", args);
                }
            };
        handles.push_back(registerFunction(Utf8String(name), fn));
        doRegister(function, std::forward<Names>(names)...);
    }

    std::vector<std::shared_ptr<void> > handles;
};

/*****************************************************************************/
/* UNARY SCALARS                                                             */
/*****************************************************************************/

typedef CellValue (*UnaryScalarFunction) (const CellValue & arg);

/// Register a builtin function that operates on unary scalars with a
/// signature (Atom) -> Atom, to work on scalars, rows or
/// embeddings.

struct RegisterBuiltinUnaryScalar {
    template<typename... Names>
    RegisterBuiltinUnaryScalar(const UnaryScalarFunction & function,
                               std::shared_ptr<ExpressionValueInfo> info,
                               Names&&... names)
    {
        doRegister(function, std::move(info), std::forward<Names>(names)...);
    }

    void doRegister(const UnaryScalarFunction & function)
    {
    }

    typedef ExpressionValue (*Wrapper) (UnaryScalarFunction,
                                        const std::vector<ExpressionValue> & args,
                                        const SqlRowScope & scope);

    static BoundFunction wrap(const Utf8String & functionName,
                              UnaryScalarFunction fn,
                              std::shared_ptr<ExpressionValueInfo> resultInfo,
                              Wrapper wrapper)
    {
        BoundFunction result;
        result.exec =  [=] (const std::vector<ExpressionValue> & args,
                            const SqlRowScope & scope)
            -> ExpressionValue
            {
                try {
                    return wrapper(fn, args, scope);
                } JML_CATCH_ALL {
                    rethrowHttpException(-1, "Executing builtin function "
                                         + functionName
                                         + ": " + ML::getExceptionString(),
                                         "functionName", functionName,
                                         "functionArgs", args);
                }
            };
        result.resultInfo = resultInfo;
        return result;
    }

    static ExpressionValue
    applyScalar(UnaryScalarFunction fn,
                const std::vector<ExpressionValue> & args,
                const SqlRowScope & scope)
    {
        return ExpressionValue(fn(args[0].getAtom()),
                               args[0].getEffectiveTimestamp());
    }

    static ExpressionValue
    applyEmbedding(UnaryScalarFunction fn,
                   const std::vector<ExpressionValue> & args,
                   const SqlRowScope & scope)
    {
        std::vector<CellValue> vals1 = args[0].getEmbeddingCell();
        for (auto & v: vals1) {
            v = fn(v);
        }

        return ExpressionValue(std::move(vals1),
                               args[0].getEffectiveTimestamp(),
                               args[0].getEmbeddingShape());
    }

    static ExpressionValue
    applyRow(UnaryScalarFunction fn,
             const std::vector<ExpressionValue> & args,
             const SqlRowScope & scope)
    {
        RowValue output;
        auto onVal = [&] (ColumnName columnName,
                          const ColumnName & prefix,
                          const CellValue & val,
                          Date ts)
            {
                output.emplace_back(std::move(columnName),
                                    fn(val),
                                    ts);
                return true;
            };
        args[0].forEachAtom(onVal);

        return std::move(output);
    }

    static ExpressionValue
    applyUnknown(UnaryScalarFunction fn,
                 const std::vector<ExpressionValue> & args,
                 const SqlRowScope & scope)
    {
        if (args[0].isAtom())
            return applyScalar(fn, args, scope);
        else if (args[0].isEmbedding())
            return applyEmbedding(fn, args, scope);
        else if (args[0].isRow())
            return applyRow(fn, args, scope);
        throw HttpReturnException(500, "applyRow unary scalar for unknown value",
                                  "value", args[0]);
    }

    static BoundFunction
    bindScalar(const Utf8String & functionName,
               UnaryScalarFunction fn,
               std::shared_ptr<ExpressionValueInfo> info,
               const std::vector<BoundSqlExpression> & args,
               const SqlBindingScope & scope)
    {
        return wrap(functionName, fn, std::move(info), applyScalar);
    }

    static BoundFunction
    bindEmbedding(const Utf8String & functionName,
                  UnaryScalarFunction fn,
                  std::shared_ptr<ExpressionValueInfo> info,
                  const std::vector<BoundSqlExpression> & args,
                  const SqlBindingScope & scope)
    {
        auto resultInfo
            = std::make_shared<EmbeddingValueInfo>
            (args[0].info->getEmbeddingShape(), info->getEmbeddingType());
        return wrap(functionName, fn, std::move(resultInfo),
                    applyEmbedding);
    }

    static BoundFunction
    bindRow(const Utf8String & functionName,
            UnaryScalarFunction fn,
            std::shared_ptr<ExpressionValueInfo> info,
            const std::vector<BoundSqlExpression> & args,
            const SqlBindingScope & scope)
    {
        auto resultInfo
            = std::make_shared<EmbeddingValueInfo>
            (args[0].info->getEmbeddingShape(), info->getEmbeddingType());
        return wrap(functionName, fn, std::move(resultInfo),
                    applyRow);
    }

    static BoundFunction
    bindUnknown(const Utf8String & functionName,
                UnaryScalarFunction fn,
                std::shared_ptr<ExpressionValueInfo> info,
                const std::vector<BoundSqlExpression> & args,
                const SqlBindingScope & scope)
    {
        auto resultInfo
            = std::make_shared<AnyValueInfo>();
        return wrap(functionName, fn, std::move(resultInfo),
                    applyUnknown);
    }

    template<typename... Names>
    void doRegister(const UnaryScalarFunction & function,
                    std::shared_ptr<ExpressionValueInfo> info,
                    std::string name,
                    Names&&... names)
    {
        auto fn = [=] (const Utf8String & functionName,
                       const std::vector<BoundSqlExpression> & args,
                       SqlBindingScope & scope)
            -> BoundFunction
            {
                try {
                    checkArgsSize(args.size(), 1);
                    if (args[0].info->isScalar())
                        return bindScalar(functionName, function,
                                          std::move(info), args,
                                          scope);
                    else if (args[0].info->isEmbedding()) {
                        return bindEmbedding(functionName, function,
                                             std::move(info), args,
                                             scope);
                    }
                    else if (args[0].info->isRow()) {
                        return bindRow(functionName, function,
                                       std::move(info), args,
                                       scope);
                    }
                    else {
                        return bindUnknown(functionName, function,
                                           std::move(info), args,
                                           scope);
                    }
                } JML_CATCH_ALL {
                    rethrowHttpException(-1, "Binding builtin function "
                                         + functionName + ": "
                                         + ML::getExceptionString(),
                                         "functionName", functionName,
                                         "functionArgs", args);
                }

                ExcAssert(false); // silence bad compiler escape analysis
            };
        handles.push_back(registerFunction(Utf8String(name), fn));
        doRegister(function, std::forward<Names>(names)...);
    }

    std::vector<std::shared_ptr<void> > handles;
};


/*****************************************************************************/
/* NUMERIC UNARY SCALARS                                                     */
/*****************************************************************************/

template<typename Op>
struct RegisterBuiltinUnaryNumericScalar: public RegisterBuiltinUnaryScalar {

    static CellValue call(const CellValue & v)
    {
        if (v.empty())
            return v;
        return Op::call(v.toDouble());
    }

    template<typename... Names>
    RegisterBuiltinUnaryNumericScalar(Names&&... names)
        : RegisterBuiltinUnaryScalar(&call,
                                     std::make_shared<Float64ValueInfo>(),
                                     std::forward<Names>(names)...)
    {
    }
};

#define WRAP_UNARY_MATH_OP(name, op)             \
    struct name##Op { static double call(double v) { return op(v); } }; \
    RegisterBuiltinUnaryNumericScalar<name##Op> register##name(#name);


/*****************************************************************************/
/* BINARY SCALARS                                                            */
/*****************************************************************************/

typedef CellValue (*BinaryScalarFunction) (const CellValue & arg1, const CellValue & arg2);

/// Register a builtin function that operates on binary scalars with a
/// signature (Atom, Atom) -> Atom, to work on scalars, rows or
/// embeddings.

struct RegisterBuiltinBinaryScalar {
    template<typename... Names>
    RegisterBuiltinBinaryScalar(const BinaryScalarFunction & function,
                                std::shared_ptr<ExpressionValueInfo> info,
                                Names&&... names)
    {
        doRegister(function, std::move(info), std::forward<Names>(names)...);
    }

    void doRegister(const BinaryScalarFunction & function)
    {
    }

    typedef ExpressionValue (*Wrapper) (BinaryScalarFunction,
                                        const std::vector<ExpressionValue> & args,
                                        const SqlRowScope & scope);

    static BoundFunction wrap(const Utf8String & functionName,
                              BinaryScalarFunction fn,
                              std::shared_ptr<ExpressionValueInfo> resultInfo,
                              Wrapper wrapper)
    {
        BoundFunction result;
        result.exec =  [=] (const std::vector<ExpressionValue> & args,
                            const SqlRowScope & scope)
            -> ExpressionValue
            {
                try {
                    return wrapper(fn, args, scope);
                } JML_CATCH_ALL {
                    rethrowHttpException(-1, "Executing builtin function "
                                         + functionName
                                         + ": " + ML::getExceptionString(),
                                         "functionName", functionName,
                                         "functionArgs", args);
                }
            };
        result.resultInfo = resultInfo;
        return result;
    }

    static ExpressionValue
    applyScalarScalar(BinaryScalarFunction fn,
                      const std::vector<ExpressionValue> & args,
                      const SqlRowScope & scope)
    {
        Date ts = calcTs(args[0], args[1]);
        return ExpressionValue(fn(args[0].getAtom(),
                                  args[1].getAtom()),
                               ts);
    }

    static ExpressionValue
    applyScalarEmbedding(BinaryScalarFunction fn,
                         const std::vector<ExpressionValue> & args,
                         const SqlRowScope & scope)
    {
        auto ts = calcTs(args[0], args[1]);
        CellValue v1 = args[0].getAtom();

        std::vector<CellValue> vals2 = args[1].getEmbeddingCell();
        for (auto & v: vals2) {
            v = fn(v, v);
        }

        return ExpressionValue(std::move(vals2), ts,
                               args[1].getEmbeddingShape());
    }

    static ExpressionValue
    applyEmbeddingScalar(BinaryScalarFunction fn,
                         const std::vector<ExpressionValue> & args,
                         const SqlRowScope & scope)
    {
        auto ts = calcTs(args[0], args[1]);
        CellValue v2 = args[1].getAtom();

        std::vector<CellValue> vals1 = args[0].getEmbeddingCell();
        for (auto & v: vals1) {
            v = fn(v, v2);
        }

        return ExpressionValue(std::move(vals1), ts,
                               args[0].getEmbeddingShape());
    }

    static ExpressionValue
    applyScalarRow(BinaryScalarFunction fn,
                   const std::vector<ExpressionValue> & args,
                   const SqlRowScope & scope)
    {
        Date lts = args[0].getEffectiveTimestamp();
        const CellValue & v1 = args[0].getAtom();

        RowValue output;

        auto onVal = [&] (ColumnName columnName,
                          const ColumnName & prefix,
                          const CellValue & val,
                          Date ts)
            {
                output.emplace_back(std::move(columnName),
                                    fn(v1, val),
                                    std::max(lts, ts));
                return true;
            };
        args[1].forEachAtom(onVal);

        return std::move(output);
    }

    static ExpressionValue
    applyRowScalar(BinaryScalarFunction fn,
                   const std::vector<ExpressionValue> & args,
                   const SqlRowScope & scope)
    {
        Date rts = args[1].getEffectiveTimestamp();
        const CellValue & v2 = args[1].getAtom();

        RowValue output;

        auto onVal = [&] (ColumnName columnName,
                          const ColumnName & prefix,
                          const CellValue & val,
                          Date ts)
            {
                output.emplace_back(std::move(columnName),
                                    fn(val, v2),
                                    std::max(rts, ts));
                return true;
            };
        args[0].forEachAtom(onVal);

        return std::move(output);
    }

    static ExpressionValue
    applyEmbeddingEmbedding(BinaryScalarFunction fn,
                            const std::vector<ExpressionValue> & args,
                            const SqlRowScope & scope)
    {
        auto ts = calcTs(args[0], args[1]);

        std::vector<CellValue> vals1 = args[0].getEmbeddingCell();
        std::vector<CellValue> vals2 = args[1].getEmbeddingCell();

        if (vals1.size() != vals2.size())
            throw HttpReturnException(400, "Attempt to apply function to "
                                      "incompatibly sized embeddings");
        for (size_t i = 0;  i < vals1.size();  ++i)
            vals1[i] = fn(vals1[i], vals2[i]);

        return ExpressionValue(std::move(vals1), ts,
                               args[0].getEmbeddingShape());
    }

    static ExpressionValue
    applyRowRow(BinaryScalarFunction fn,
                const std::vector<ExpressionValue> & args,
                const SqlRowScope & scope)
    {
        throw HttpReturnException(500, "Row to row functions not done");
#if 0
        RowValue v1, v2;
        args[0].appendToRow(Coord(), v1);
        args[1].appendToRow(Coord(), v2);

        RowValue output;
        output.reserve(std::max(v1.size(), v2.size()));
        if (v1.size() == v2.size()) {
            for (size_t i = 0;  i < v1.size();  ++i) {
                const ColumnName & n1 = std::get<0>(v1[i]);
                const ColumnName & n2 = std::get<1>(v2[i]);

                if (n1 != n2)
                    break;
            }

        }
#endif
    }

    static ExpressionValue
    applyUnknown(BinaryScalarFunction fn,
                 const std::vector<ExpressionValue> & args,
                 const SqlRowScope & scope)
    {
        if (args[0].isAtom()) {
            if (args[1].isAtom())
                return applyScalarScalar(fn, args, scope);
            else if (args[1].isEmbedding())
                return applyScalarEmbedding(fn, args, scope);
            else if (args[1].isRow())
                return applyScalarRow(fn, args, scope);
        }
        else if (args[0].isEmbedding()) {
            if (args[1].isAtom())
                return applyEmbeddingScalar(fn, args, scope);
            else if (args[1].isEmbedding())
                return applyEmbeddingEmbedding(fn, args, scope);
        }
        else if (args[0].isRow()) {
            if (args[1].isAtom())
                return applyRowScalar(fn, args, scope);
            else if (args[1].isRow())
                return applyRowRow(fn, args, scope);
        }

        throw HttpReturnException(400, "Incompatible binary arguments");
    }

    static BoundFunction
    bindScalarScalar(const Utf8String & functionName,
                     BinaryScalarFunction fn,
                     std::shared_ptr<ExpressionValueInfo> info,
                     const std::vector<BoundSqlExpression> & args,
                     const SqlBindingScope & scope)
    {
        return wrap(functionName, fn, std::move(info), applyScalarScalar);
    }

    static BoundFunction
    bindScalarEmbedding(const Utf8String & functionName,
                        BinaryScalarFunction fn,
                        std::shared_ptr<ExpressionValueInfo> info,
                        const std::vector<BoundSqlExpression> & args,
                        const SqlBindingScope & scope)
    {
        auto resultInfo
            = std::make_shared<EmbeddingValueInfo>
            (args[0].info->getEmbeddingShape(),
             info->getEmbeddingType());
        return wrap(functionName, fn, std::move(resultInfo),
                    applyScalarEmbedding);
    }

    static BoundFunction
    bindEmbeddingScalar(const Utf8String & functionName,
                        BinaryScalarFunction fn,
                        std::shared_ptr<ExpressionValueInfo> info,
                        const std::vector<BoundSqlExpression> & args,
                        const SqlBindingScope & scope)
    {
        auto resultInfo
            = std::make_shared<EmbeddingValueInfo>
            (args[1].info->getEmbeddingShape(),
             info->getEmbeddingType());
        return wrap(functionName, fn, std::move(resultInfo),
                    applyEmbeddingScalar);
    }

    static BoundFunction
    bindEmbeddingEmbedding(const Utf8String & functionName,
                           BinaryScalarFunction fn,
                           std::shared_ptr<ExpressionValueInfo> info,
                           const std::vector<BoundSqlExpression> & args,
                           const SqlBindingScope & scope)
    {
        auto resultInfo
            = std::make_shared<EmbeddingValueInfo>
            (args[0].info->getEmbeddingShape(),
             info->getEmbeddingType());
        return wrap(functionName, fn, std::move(resultInfo),
                    applyEmbeddingEmbedding);
    }

    static BoundFunction
    bindScalarRow(const Utf8String & functionName,
                  BinaryScalarFunction fn,
                  std::shared_ptr<ExpressionValueInfo> info,
                  const std::vector<BoundSqlExpression> & args,
                  const SqlBindingScope & scope)
    {
        auto cols = args[1].info->getKnownColumns();
        for (auto & c: cols) {
            c.valueInfo = info;
        }
        auto resultInfo
            = std::make_shared<RowValueInfo>
                (std::move(cols),
                 args[1].info->getSchemaCompleteness());
        return wrap(functionName, fn, std::move(resultInfo),
                    applyScalarRow);
    }

    static BoundFunction
    bindRowScalar(const Utf8String & functionName,
                  BinaryScalarFunction fn,
                  std::shared_ptr<ExpressionValueInfo> info,
                  const std::vector<BoundSqlExpression> & args,
                  const SqlBindingScope & scope)
    {
        auto cols = args[0].info->getKnownColumns();
        for (auto & c: cols) {
            c.valueInfo = info;
        }
        auto resultInfo
            = std::make_shared<RowValueInfo>
                (std::move(cols),
                 args[0].info->getSchemaCompleteness());
        return wrap(functionName, fn, std::move(resultInfo),
                    applyRowScalar);
    }

    static BoundFunction
    bindRowRow(const Utf8String & functionName,
               BinaryScalarFunction fn,
               std::shared_ptr<ExpressionValueInfo> info,
               const std::vector<BoundSqlExpression> & args,
               const SqlBindingScope & scope)
    {
        throw HttpReturnException(400, "binary function bindRowRow");
    }

    static BoundFunction
    bindUnknown(const Utf8String & functionName,
                BinaryScalarFunction fn,
                std::shared_ptr<ExpressionValueInfo> info,
                const std::vector<BoundSqlExpression> & args,
                const SqlBindingScope & scope)
    {
        auto resultInfo = std::make_shared<AnyValueInfo>();
        return wrap(functionName, fn, std::move(resultInfo),
                    applyUnknown);
    }

    template<typename... Names>
    void doRegister(const BinaryScalarFunction & function,
                    std::shared_ptr<ExpressionValueInfo> info,
                    std::string name,
                    Names&&... names)
    {
        auto fn = [=] (const Utf8String & functionName,
                       const std::vector<BoundSqlExpression> & args,
                       SqlBindingScope & scope)
            -> BoundFunction
            {
                try {
                    checkArgsSize(args.size(), 2);
                    // Simple case... scalar to scalar
                    if (args[0].info->isScalar()
                        && args[1].info->isScalar()) {
                        return bindScalarScalar(functionName, function,
                                                std::move(info), args,
                                                scope);
                    }
                    else if (args[0].info->isScalar()) {
                        if (args[1].info->isEmbedding()) {
                            return bindScalarEmbedding(functionName, function,
                                                       std::move(info), args,
                                                       scope);
                        }
                        else if (args[1].info->isRow()) {
                            return bindScalarRow(functionName, function,
                                                 std::move(info), args,
                                                 scope);
                        }
                    }
                    else if (args[1].info->isScalar()) {
                        if (args[0].info->isEmbedding()) {
                            return bindEmbeddingScalar(functionName, function,
                                                       std::move(info), args,
                                                       scope);
                        }
                        else if (args[0].info->isRow()) {
                            return bindRowScalar(functionName, function,
                                                 std::move(info), args,
                                                 scope);
                        }
                    }
                    else {
                        if (args[0].info->isEmbedding()) {
                            return bindEmbeddingEmbedding(functionName, function,
                                                          std::move(info), args,
                                                          scope);
                        }
                        else if (args[0].info->isRow()) {
                            return bindEmbeddingEmbedding(functionName, function,
                                                          std::move(info), args,
                                                          scope);
                        }
                    }

                    return bindUnknown(functionName, function, std::move(info),
                                       args, scope);
                } JML_CATCH_ALL {
                    rethrowHttpException(-1, "Binding builtin function "
                                         + functionName + ": "
                                         + ML::getExceptionString(),
                                         "functionName", functionName,
                                         "functionArgs", args);
                }

                ExcAssert(false); // silence bad compiler escape analysis
            };

        handles.push_back(registerFunction(Utf8String(name), fn));
        doRegister(function, std::forward<Names>(names)...);
    }

    std::vector<std::shared_ptr<void> > handles;
};

static Date calcTs(const ExpressionValue & v1,
                   const ExpressionValue & v2,
                   const ExpressionValue & v3)
{
    return std::max({ v1.getEffectiveTimestamp(),
                v2.getEffectiveTimestamp(),
                v3.getEffectiveTimestamp()
                });
}

typedef double (*DoubleBinaryFunction)(double, double);

ExpressionValue binaryFunction(const std::vector<ExpressionValue> & args,
                               DoubleBinaryFunction func)
{
    ExcAssertEqual(args.size(), 2);
    const auto v1 = args[0];
    const auto v2 = args[1];
    return ExpressionValue(func(v1.toDouble(), v2.toDouble()), calcTs(v1, v2));
}

ExpressionValue replaceIf(const std::vector<ExpressionValue> & args,
                          std::function<bool(double)> ifFunc)
{
    ExcAssertEqual(args.size(), 2);
    ExcAssert(args[1].isNumber());

    if(args[0].isArray() || args[0].isObject()) {
        RowValue rtnRow;

        auto onAtom = [&] (const ColumnName & columnName,
                           const ColumnName & prefix,
                           const CellValue & val,
                           Date ts)
            {
                if(!val.isNumber() || !ifFunc(val.toDouble())) {
                    rtnRow.push_back(make_tuple(columnName, val, ts));
                }
                else {
                    rtnRow.push_back(make_tuple(columnName, args[1].getAtom(), ts));
                }
                return true;
            };

        args[0].forEachAtom(onAtom);
        return ExpressionValue(std::move(rtnRow));
    }
    else {
        if(!args[0].isNumber() || !ifFunc(args[0].toDouble()))
            return args[0];

        return args[1];
    }
}


BoundFunction replaceIfNaN(const std::vector<BoundSqlExpression> & args)
{
    checkArgsSize(args.size(), 2);
    return {[] (const std::vector<ExpressionValue> & args,
                const SqlRowScope & scope) -> ExpressionValue
            {
                return replaceIf(args, [](double d) { return std::isnan(d); });
            },
            std::make_shared<Float64ValueInfo>()};
}

static RegisterBuiltin registerReplaceNaN(replaceIfNaN, "replace_nan", "replaceNan");

BoundFunction replaceIfInf(const std::vector<BoundSqlExpression> & args)
{
    checkArgsSize(args.size(), 2);
    return {[] (const std::vector<ExpressionValue> & args,
                const SqlRowScope & scope) -> ExpressionValue
            {
                return replaceIf(args, [](double d) { return std::isinf(d); });
            },
            std::make_shared<Float64ValueInfo>()};
}

static RegisterBuiltin registerReplaceInf(replaceIfInf, "replace_inf", "replaceInf");

CellValue pow(const CellValue & v1, const CellValue & v2)
{
    return ::pow(v1.toDouble(), v2.toDouble());
}

static RegisterBuiltinBinaryScalar
registerPow(pow, std::make_shared<Float64ValueInfo>(), "pow");
static RegisterBuiltinBinaryScalar
registerPower(pow, std::make_shared<Float64ValueInfo>(), "power");

CellValue mod(const CellValue & v1, const CellValue & v2)
{
    return v1.toInt() % v2.toInt();
}

static RegisterBuiltinBinaryScalar
registerMod(mod, std::make_shared<IntegerValueInfo>(), "mod");

double ln(double v)
{
    if (v <= 0)
        throw HttpReturnException(400, "ln function supports positive numbers only");

    return std::log(v);
}

double sqrt(double v)
{
    if (v < 0)
        throw HttpReturnException(400, "sqrt function supports positive numbers only");

    return std::sqrt(v);
}

WRAP_UNARY_MATH_OP(ceil, std::ceil);
WRAP_UNARY_MATH_OP(floor, std::floor);
WRAP_UNARY_MATH_OP(exp, std::exp);
WRAP_UNARY_MATH_OP(abs, std::abs);
WRAP_UNARY_MATH_OP(sin, std::sin);
WRAP_UNARY_MATH_OP(cos, std::cos);
WRAP_UNARY_MATH_OP(tan, std::tan);
WRAP_UNARY_MATH_OP(asin, std::asin);
WRAP_UNARY_MATH_OP(acos, std::acos);
WRAP_UNARY_MATH_OP(atan, std::atan);
WRAP_UNARY_MATH_OP(ln, Builtins::ln);
WRAP_UNARY_MATH_OP(sqrt, Builtins::sqrt);

CellValue quantize(const CellValue & x, const CellValue & q)
{
    double v1 = x.toDouble();
    double v2 = q.toDouble();
    double ratio = ::round(v1 / v2);
    return ratio * v2;
}

static RegisterBuiltinBinaryScalar
registerQuantize(quantize, std::make_shared<Float64ValueInfo>(), "quantize");

#ifdef THIS_MUST_BE_CLARIFIED_FIRST
BoundFunction cardinality(const std::vector<BoundSqlExpression> & args)
{
    checkArgsSize(args.size(), 1);

    return {[] (const std::vector<ExpressionValue> & args,
                const SqlRowScope & scope) -> ExpressionValue
            {
                ExcAssertEqual(args.size(), 1);
                double v = args[0].toDouble();
                return ExpressionValue(std::sqrt(v),
                                       args[0].getEffectiveTimestamp());
            },
            std::make_shared<Float64ValueInfo>()};
}

static RegisterBuiltin registerCardinality(cardinality, "cardinality");
#endif

const float confidence = 0.8;
const float two_sided_alpha = (1-confidence) / 2;
ConfidenceIntervals cI(two_sided_alpha, "wilson");

BoundFunction binomial_ub_80(const std::vector<BoundSqlExpression> & args)
{
    checkArgsSize(args.size(), 2);
    return {[] (const std::vector<ExpressionValue> & args,
                const SqlRowScope & scope) -> ExpressionValue
            {
                ExcAssertEqual(args.size(), 2);
                ExcAssert(args[0].isInteger());
                int64_t trials = args[0].toInt();
                int64_t successes = args[1].toInt();
                return ExpressionValue(cI.binomialUpperBound(trials, successes),
                                       calcTs(args[0], args[1]));
            },
            std::make_shared<Float64ValueInfo>()};
}

BoundFunction binomial_lb_80(const std::vector<BoundSqlExpression> & args)
{
    checkArgsSize(args.size(), 2);
    return {[] (const std::vector<ExpressionValue> & args,
                const SqlRowScope & scope) -> ExpressionValue
            {
                ExcAssertEqual(args.size(), 2);
                ExcAssert(args[0].isInteger());
                ExcAssert(args[1].isInteger());
                int64_t trials = args[0].toInt();
                int64_t successes = args[1].toInt();
                return ExpressionValue(cI.binomialLowerBound(trials, successes),
                                       calcTs(args[0], args[1]));
            },
            std::make_shared<Float64ValueInfo>()};
}

static RegisterBuiltin registerBinUb80(binomial_ub_80, "binomial_ub_80");
static RegisterBuiltin registerBinLb80(binomial_lb_80, "binomial_lb_80");

BoundFunction implicit_cast(const std::vector<BoundSqlExpression> & args)
{
    /* Take any string values, and those that can be numbers are numbers,
       and those that have an empty string are null.
    */

    checkArgsSize(args.size(), 1);

    return {[] (const std::vector<ExpressionValue> & args,
                const SqlRowScope & scope) -> ExpressionValue
            {
                ExcAssertEqual(args.size(), 1);
                if (!args[0].isString()) {
                    return args[0];
                }
                else return ExpressionValue(CellValue::parse(args[0].toUtf8String()),
                                            args[0].getEffectiveTimestamp());
            },
            std::make_shared<AtomValueInfo>()};
}

static RegisterBuiltin registerImplicitCast(implicit_cast, "implicit_cast");

BoundFunction regex_replace(const std::vector<BoundSqlExpression> & args)
{
    // regex_replace(string, regex, replacement)
    checkArgsSize(args.size(), 3);

    Utf8String regexStr = args[1].constantValue().toUtf8String();

    boost::u32regex regex = boost::make_u32regex(regexStr.rawData());

    return {[=] (const std::vector<ExpressionValue> & args,
                 const SqlRowScope & scope) -> ExpressionValue
            {
                ExcAssertEqual(args.size(), 3);

                if (args[0].empty() || args[2].empty())
                    return ExpressionValue::null(calcTs(args[0], args[1], args[2]));

                std::basic_string<char32_t> matchStr = args[0].toWideString();
                std::basic_string<char32_t> replacementStr = args[2].toWideString();

                std::basic_string<int32_t>
                    matchStr2(matchStr.begin(), matchStr.end());
                std::basic_string<int32_t>
                    replacementStr2(replacementStr.begin(), replacementStr.end());

                auto result = boost::u32regex_replace(matchStr2, regex, replacementStr2);
                std::basic_string<char32_t> result2(result.begin(), result.end());

                return ExpressionValue(result2, calcTs(args[0], args[1], args[2]));
            },
            std::make_shared<Utf8StringValueInfo>()};
}

static RegisterBuiltin registerRegexReplace(regex_replace, "regex_replace");

BoundFunction regex_match(const std::vector<BoundSqlExpression> & args)
{
    // regex_match(string, regex)
    checkArgsSize(args.size(), 2);

    Utf8String regexStr = args[1].constantValue().toUtf8String();

    boost::u32regex regex = boost::make_u32regex(regexStr.rawData());

    return {[=] (const std::vector<ExpressionValue> & args,
                 const SqlRowScope & scope) -> ExpressionValue
            {
                // TODO: should be able to pass utf-8 string directly in

                ExcAssertEqual(args.size(), 2);

                if (args[0].empty())
                    return ExpressionValue::null(calcTs(args[0], args[1]));

                std::basic_string<char32_t> matchStr = args[0].toWideString();

                auto result = boost::u32regex_match(matchStr.begin(), matchStr.end(),
                                                    regex);
                return ExpressionValue(result, calcTs(args[0], args[1]));
            },
            std::make_shared<BooleanValueInfo>()};
}

static RegisterBuiltin registerRegexMatch(regex_match, "regex_match");

BoundFunction regex_search(const std::vector<BoundSqlExpression> & args)
{
    // regex_search(string, regex)
    checkArgsSize(args.size(), 2);

    Utf8String regexStr = args[1].constantValue().toUtf8String();

    boost::u32regex regex = boost::make_u32regex(regexStr.rawData());

    return {[=] (const std::vector<ExpressionValue> & args,
                 const SqlRowScope & scope) -> ExpressionValue
            {
                // TODO: should be able to pass utf-8 string directly in

                ExcAssertEqual(args.size(), 2);

                if (args[0].empty())
                    return ExpressionValue::null(calcTs(args[0], args[1]));

                std::basic_string<char32_t> searchStr = args[0].toWideString();

                auto result
                    = boost::u32regex_search(searchStr.begin(), searchStr.end(),
                                             regex);
                return ExpressionValue(result, calcTs(args[0], args[1]));
            },
            std::make_shared<BooleanValueInfo>()};
}

static RegisterBuiltin registerRegexSearch(regex_search, "regex_search");

BoundFunction earliest_timestamp(const std::vector<BoundSqlExpression> & args)
{
    // Tell us when an expression happened, ie extract its timestamp and return
    // as its value


    checkArgsSize(args.size(), 1);
    return {[=] (const std::vector<ExpressionValue> & args,
                 const SqlRowScope & scope) -> ExpressionValue
            {
                ExcAssertEqual(args.size(), 1);
                auto val = args[0];
                return ExpressionValue(val.getMinTimestamp(),
                                       val.getEffectiveTimestamp());
            },
            std::make_shared<TimestampValueInfo>(),
            GET_ALL};
}

static RegisterBuiltin register_earliest_timestamp(earliest_timestamp, "earliest_timestamp");

BoundFunction latest_timestamp(const std::vector<BoundSqlExpression> & args)
{
    // Tell us when an expression happened, ie extract its timestamp and return
    // as its value

    checkArgsSize(args.size(), 1);
    return {[=] (const std::vector<ExpressionValue> & args,
                 const SqlRowScope & scope) -> ExpressionValue
            {
                ExcAssertEqual(args.size(), 1);
                return ExpressionValue(args[0].getMaxTimestamp(),
                                       args[0].getEffectiveTimestamp());
            },
            std::make_shared<TimestampValueInfo>()};
}

static RegisterBuiltin register_latest_timestamp(latest_timestamp, "latest_timestamp");

BoundFunction distinct_timestamps(const std::vector<BoundSqlExpression> & args)
{
    checkArgsSize(args.size(), 1);
    return {[=] (const std::vector<ExpressionValue> & args,
                 const SqlRowScope & scope) -> ExpressionValue
            {
                ExcAssertEqual(args.size(), 1);

                auto val = args[0];

                std::set<Date> results;

                auto onAtom = [&] (const Coord & columnName,
                                   const Coord & prefix,
                                   const CellValue & val,
                                   Date atomTs)
                    {
                        if (!val.empty())
                            results.insert(atomTs);
                        return true;
                    };

                val.forEachAtom(onAtom);

                std::vector<CellValue> embedding;
                embedding.reserve(results.size());
                std::copy(results.begin(), results.end(), std::back_inserter(embedding));

                return ExpressionValue(embedding, args[0].getEffectiveTimestamp());
            },
            std::make_shared<EmbeddingValueInfo>(),
            GET_ALL};
}

static RegisterBuiltin register_distinct_timestamps(distinct_timestamps, "distinct_timestamps");

BoundFunction toTimestamp(const std::vector<BoundSqlExpression> & args)
{
    // Return a timestamp coerced from the expression
    checkArgsSize(args.size(), 1);
    return {[=] (const std::vector<ExpressionValue> & args,
                 const SqlRowScope & scope) -> ExpressionValue
            {
                ExcAssertEqual(args.size(), 1);
                return ExpressionValue(args[0].coerceToTimestamp(),
                                       args[0].getEffectiveTimestamp());
            },
            std::make_shared<TimestampValueInfo>()};
}

static RegisterBuiltin registerToTimestamp(toTimestamp, "to_timestamp");

BoundFunction at(const std::vector<BoundSqlExpression> & args)
{
    // Return an expression but with the timestamp modified to something else

    checkArgsSize(args.size(), 2);
    return {[=] (const std::vector<ExpressionValue> & args,
                 const SqlRowScope & scope) -> ExpressionValue
            {
                ExcAssertEqual(args.size(), 2);
                ExpressionValue result = args[0];
                result.setEffectiveTimestamp(args[1].coerceToTimestamp().toTimestamp());
                return result;
            },
            args[0].info};
}

static RegisterBuiltin registerAt(at, "at");

BoundFunction now(const std::vector<BoundSqlExpression> & args)
{
    // Return the current time as a timestamp

    checkArgsSize(args.size(), 0);
    return {[=] (const std::vector<ExpressionValue> & args,
                 const SqlRowScope & scope) -> ExpressionValue
            {
                ExcAssertEqual(args.size(), 0);
                ExpressionValue result(Date::now(), Date::negativeInfinity());
                return result;
            },
            std::make_shared<TimestampValueInfo>()};
}

static RegisterBuiltin registerNow(now, "now");

BoundFunction temporal_earliest(const std::vector<BoundSqlExpression> & args)
{
    return {[] (const std::vector<ExpressionValue> & args,
                const SqlRowScope & scope) -> ExpressionValue
            {
                ExcAssertEqual(args.size(), 1);
                return args[0];
            },
            args[0].info,
            GET_EARLIEST};
}

static RegisterBuiltin registerTempEarliest(temporal_earliest, "temporal_earliest");

BoundFunction temporal_latest(const std::vector<BoundSqlExpression> & args)
{
    return {[] (const std::vector<ExpressionValue> & args,
                const SqlRowScope & scope) -> ExpressionValue
            {
                ExcAssertEqual(args.size(), 1);
                return args[0];
            },
            args[0].info,
            GET_LATEST};
}

static RegisterBuiltin registerTempLatest(temporal_latest, "temporal_latest");

template <typename AggregatorFunc>
BoundFunction temporalAggregatorT(const std::vector<BoundSqlExpression> & args) {

    typedef typename AggregatorFunc::value_type value_type;

    checkArgsSize(args.size(), 1);
    auto info = args[0].info;

    return {[=] (const std::vector<ExpressionValue> & args,
                 const SqlRowScope & scope) -> ExpressionValue
            {
                ExcAssertEqual(args.size(), 1);

                auto val = args[0];

                // TODO - figure out what should be the ordering of the columns in the result
                std::unordered_map<Coord, std::pair<value_type, Date> > results;


                auto onAtom = [&] (const Coord & columnName,
                                   const Coord & prefix,
                                   const CellValue & val,
                                   Date atomTs)
                    {
                        if (!val.empty()) {
                            auto iter = results.find(columnName);
                            if (iter != results.end()) {
                                iter->second = AggregatorFunc::apply(iter->second, {val, atomTs});
                            }
                            else { // first time seen
                                results.insert({columnName, AggregatorFunc::init({val, atomTs})});
                            }
                        }
                        return true;
                    };

                val.forEachAtom(onAtom);

                if (info->isScalar()) {
                    if (results.empty())
                        return ExpressionValue::null(args[0].getEffectiveTimestamp());
                    auto result = results.begin();
                    return ExpressionValue(AggregatorFunc::extract(get<0>(result->second)), get<1>(result->second));
                } else if (info->isRow()) {
                    std::vector<std::tuple<Coord, ExpressionValue> > row;
                    for (auto & result : results) {
                        row.emplace_back(std::make_tuple(result.first,
                                                         ExpressionValue(AggregatorFunc::extract(get<0>(result.second)),
                                                                         get<1>(result.second))));
                    }
                    return row;
                }
                else if (info->isEmbedding()) {
                    throw HttpReturnException(500, "embeddings are not yet supported in temporal aggregators");
                } else {
                    throw HttpReturnException(500, "temporal aggregators invoked on unknown type");
                }
            },
            std::make_shared<UnknownRowValueInfo>(),
            GET_ALL};
}

struct Min {
    typedef CellValue value_type;
    typedef std::pair<value_type, Date> CellDate;
    static CellDate init(const CellDate & val) { return val; }
    static CellDate apply(const CellDate & left, const CellDate & right) {
        return right < left ? right : left;
    }
    static CellValue extract(const value_type & val) { return val; }
};

static RegisterBuiltin registerTempMin(temporalAggregatorT<Min>, "temporal_min");

struct Max {
    typedef CellValue value_type;
    typedef std::pair<value_type, Date> CellDate;
    static CellDate init(const CellDate & val) { return val; }
    static CellDate apply(const CellDate & left, const CellDate & right) {
        return right > left ? right : left;
    }
    static CellValue extract(const value_type & val) { return val; }
};

static RegisterBuiltin registerTempMax(temporalAggregatorT<Max>, "temporal_max");

struct Sum {
    typedef CellValue value_type;
    typedef std::pair<value_type, Date> CellDate;
    static CellDate init(const CellDate & val) { return val; }
    static CellDate apply(const CellDate & left, const CellDate & right) {
        auto value = get<0>(left).toDouble() + get<0>(right).toDouble();
        auto date = get<1>(left);
        return {value, date.setMax(get<1>(right))};
    }
    static CellValue extract(const value_type & val) { return val; }
};

static RegisterBuiltin registerTempSum(temporalAggregatorT<Sum>, "temporal_sum");

struct Avg {
    typedef std::pair<CellValue, uint64_t> value_type;
    typedef std::pair<CellValue, Date> CellDate;
    typedef std::pair<value_type, Date> AccumValueDate;
    static AccumValueDate init(const CellDate & val) {
        return {{get<0>(val), 1}, get<1>(val)};
    }
    static AccumValueDate apply(const AccumValueDate & left, const CellDate & right) {
        auto sum = get<0>(get<0>(left)).toDouble() + get<0>(right).toDouble();
        auto count = get<1>(get<0>(left));
        auto date = get<1>(left);
        return {{sum, ++count}, date.setMax(get<1>(right))};
    }
    static CellValue extract(const value_type & val) { return get<0>(val).toDouble() / get<1>(val); }
};

static RegisterBuiltin registerTempAvg(temporalAggregatorT<Avg>, "temporal_avg");

struct Count {
    typedef CellValue value_type;
    typedef std::pair<value_type, Date> CellDate;
    static CellDate init(const CellDate & val) { return {1, get<1>(val)}; }
    static CellDate apply(const CellDate & left, const CellDate & right) {
        auto value = get<0>(left).toInt();
        auto date = get<1>(left);
        return {++value, date.setMax(get<1>(right))};
    }
    static CellValue extract(const CellValue & val) { return val; }
};

static RegisterBuiltin registerTempCount(temporalAggregatorT<Count>, "temporal_count");

BoundFunction date_part(const std::vector<BoundSqlExpression> & args)
{
    // extract the requested part of a timestamp

    if (args.size() < 2 || args.size() > 3)
        throw HttpReturnException(400, "takes between two and three arguments, got " + to_string(args.size()));

    std::string timeUnitStr = args[0].constantValue().toString();

    TimeUnit timeUnit = ParseTimeUnit(timeUnitStr);

    bool constantTimezone(false);
    int constantMinute(0);
    if (args.size() == 3 && args[2].metadata.isConstant) {
        const auto& constantValue = args[2].constantValue();
        if (!constantValue.isString()) {
            throw HttpReturnException(400, "date_part expected a string as third argument, got " + constantValue.coerceToString().toUtf8String());
        }

        Iso8601Parser timeZoneParser(constantValue.coerceToString().toString());

        constantMinute = timeZoneParser.expectTimezone();
        constantTimezone = true;
    }

    return {[=] (const std::vector<ExpressionValue> & args,
                 const SqlRowScope & scope) -> ExpressionValue
            {
                ExcAssert(args.size() >= 2);
                ExcAssert(args.size() <= 3);

                Date date = args[1].coerceToTimestamp().toTimestamp();

                if (args.size() == 3) {
                    if (constantTimezone) {
                        date.addMinutes(constantMinute);
                    }
                    else {
                        const ExpressionValue& timezoneoffsetEV = args[2];
                        if (!timezoneoffsetEV.isString()) {
                            throw HttpReturnException(400, "date_part expected a string as third argument, got " + timezoneoffsetEV.coerceToString().toUtf8String());
                        }

                        Iso8601Parser timeZoneParser(timezoneoffsetEV.toString());

                        int timezoneOffset = timeZoneParser.expectTimezone();
                        date.addMinutes(timezoneOffset);
                    }
                }

                int value = date.get(timeUnit);

                ExpressionValue result(value, Date::negativeInfinity());
                return result;
            },
            std::make_shared<IntegerValueInfo>()};
}

static RegisterBuiltin registerDate_Part(date_part, "date_part");

BoundFunction date_trunc(const std::vector<BoundSqlExpression> & args)
{
    // extract the requested part of a timestamp

    if (args.size() < 2 || args.size() > 3)
        throw HttpReturnException(400, "takes between two and three arguments, got " + to_string(args.size()));

    std::string timeUnitStr = args[0].constantValue().toString();

    TimeUnit timeUnit = ParseTimeUnit(timeUnitStr);

    bool constantTimezone(false);
    int constantMinute(0);
    if (args.size() == 3 && args[2].metadata.isConstant) {
        const auto& constantValue = args[2].constantValue();
        if (!constantValue.isString()) {
            throw HttpReturnException(400, "date_trunc expected a string as third argument, got " + constantValue.coerceToString().toUtf8String());
        }

        Iso8601Parser timeZoneParser(constantValue.coerceToString().toString());

        constantMinute = timeZoneParser.expectTimezone();
        constantTimezone = true;
    }

    return {[=] (const std::vector<ExpressionValue> & args,
                 const SqlRowScope & scope) -> ExpressionValue
            {
                ExcAssert(args.size() >= 2);
                ExcAssert(args.size() <= 3);

                Date date = args[1].coerceToTimestamp().toTimestamp();

                if (args.size() == 3) {
                    if (constantTimezone) {
                        date.addMinutes(constantMinute);
                    }
                    else {
                        const ExpressionValue& timezoneoffsetEV = args[2];
                        if (!timezoneoffsetEV.isString()) {
                            throw HttpReturnException(400, "date_trunc expected a string as third argument, got " + timezoneoffsetEV.coerceToString().toUtf8String());
                        }

                        Iso8601Parser timeZoneParser(timezoneoffsetEV.toString());

                        int timezoneOffset = timeZoneParser.expectTimezone();
                        date.addMinutes(timezoneOffset);
                    }
                }

                Date value = date.trunc(timeUnit);

                ExpressionValue result(value, Date::negativeInfinity());
                return result;
            },
            std::make_shared<TimestampValueInfo>()};
}

static RegisterBuiltin registerdate_trunc(date_trunc, "date_trunc");

void normalize(ML::distribution<float>& val, double p)
{
    if (p == 0) {
        double n = (val != 0).count();
        val /= n;
    }
    else if (p == INFINITY) {
        val /= val.max();
    }
    else if (p <= 0.0 || !isfinite(p))
        throw HttpReturnException(500, "Invalid power for normalize() function",
                                  "p", p);
    else if (p == 2) {
        val /= val.two_norm();
    }
    else if (p == 1) {
        val /= val.total();
    }
    else {
        double total = 0.0;
        for (float f: val) {
            total += powf(f, p);
        }
        total = std::pow(total, 1.0 / p);

        val /= total;
    }
}

BoundFunction normalize(const std::vector<BoundSqlExpression> & args)
{
    // Get the current row as an embedding, and return a normalized version
    // of it.

    checkArgsSize(args.size(), 2);

    // TODO: improve performance by getting the embedding directly

    // As an input we get an embedding, which should have a fixed
    // number of values.  Check that's the case.
    auto vectorInfo = args[0].info;

    if (!vectorInfo->isScalar())
    {
        ssize_t numDims = -1; //if its a row we dont know the number of dimensions the embedding is going to have

        if (vectorInfo->isEmbedding())
        {
            return {[=] (const std::vector<ExpressionValue> & args,
                 const SqlRowScope & scope) -> ExpressionValue
            {
                    // Get it as an embedding
                    ML::distribution<float> val = args.at(0).getEmbedding();
                    Date ts = args.at(0).getEffectiveTimestamp();
                    double p = args.at(1).toDouble();

                    normalize(val, p);

                    ExpressionValue result(std::move(val),
                                           ts,
                                           args.at(0).getEmbeddingShape());

                    return std::move(result);

            },
                    std::make_shared<EmbeddingValueInfo>
                        (vectorInfo->getEmbeddingShape(), ST_FLOAT32)};
        }
        else
        {
            if (vectorInfo->isRow() && (args[0].info->getSchemaCompleteness() == SCHEMA_OPEN))
                throw HttpReturnException(500, "Can't normalize a row with unknown columns");

            auto columnNames = std::make_shared<std::vector<ColumnName> >();

            std::vector<KnownColumn> columns = args[0].info->getKnownColumns();
            for (auto & c: columns)
               columnNames->emplace_back(c.columnName);

             return {[=] (const std::vector<ExpressionValue> & args,
                 const SqlRowScope & scope) -> ExpressionValue
            {
                // Get it as an embedding
                ML::distribution<float> val = args[0].getEmbedding();
                Date ts = args[0].getEffectiveTimestamp();
                double p = args[1].toDouble();

                normalize(val, p);

                ExpressionValue result(std::move(val),
                                       columnNames,
                                       ts);

                 return std::move(result);
            },
                     std::make_shared<EmbeddingValueInfo>(numDims)};

        }
    }
    else
    {
        throw HttpReturnException(500, "Can't normalize something that's not a row or embedding");
    }

}

static RegisterBuiltin registerNormalize(normalize, "normalize");

BoundFunction norm(const std::vector<BoundSqlExpression> & args)
{
    // Get the current row as an embedding, and return a normalized version
    // of it.

    checkArgsSize(args.size(), 2);
    return {[=] (const std::vector<ExpressionValue> & args,
                 const SqlRowScope & scope) -> ExpressionValue
            {
                // Get it as an embedding
                ML::distribution<float> val = args[0].getEmbedding();
                Date ts = args[0].getEffectiveTimestamp();

                double p = args[1].toDouble();

                if (p == 0.0) {
                    return ExpressionValue((val != 0.0).count(), ts);
                }
                else if (p == INFINITY) {
                    return ExpressionValue(val.max(), ts);
                }
                else if (p <= 0.0 || !isfinite(p))
                    throw HttpReturnException(500, "Invalid power for norm() function",
                                              "p", p);
                else if (p == 1) {
                    return ExpressionValue(val.total(), ts);
                }
                else if (p == 2) {
                    return ExpressionValue(val.two_norm(), ts);
                }
                else {
                    double total = 0.0;
                    for (float f: val) {
                        total += powf(f, p);
                    }
                    total = std::pow(total, 1.0 / p);

                    return ExpressionValue(total, ts);
                }
            },
            std::make_shared<Float64ValueInfo>()};

}
static RegisterBuiltin registerNorm(norm, "norm");



BoundFunction parse_json(const std::vector<BoundSqlExpression> & args)
{
    if (args.size() > 2 || args.size() < 1)
        throw HttpReturnException(400, " takes 1 or 2 argument, got " + to_string(args.size()));

    return {[=] (const std::vector<ExpressionValue> & args,
                 const SqlRowScope & scope) -> ExpressionValue
            {
                ExcAssert(args.size() > 0 && args.size() < 3);
                auto val = args[0];
                Utf8String str = val.toUtf8String();

                JsonArrayHandling encode = PARSE_ARRAYS;

                if (args.size() > 1)
                {
                    Utf8String arrays = args[1].getField("arrays").toUtf8String();
                    if (arrays == "encode")
                      encode = ENCODE_ARRAYS;
                    else if (arrays != "parse")
                      throw HttpReturnException(400, " value of 'arrays' must be 'parse' or 'encode', got: " + arrays);
                }

                StreamingJsonParsingContext parser(str.rawString(),
                                                   str.rawData(),
                                                   str.rawLength());

                if (!parser.isObject())
                    throw HttpReturnException(400, "JSON passed to parse_json must be an object",
                                              "json", str);

                return ExpressionValue::
                    parseJson(parser, val.getEffectiveTimestamp(),
                              encode);
            },
            std::make_shared<UnknownRowValueInfo>()
            };
}

static RegisterBuiltin registerJsonDecode(parse_json, "parse_json");

BoundFunction get_bound_unpack_json(const std::vector<BoundSqlExpression> & args)
{
    // Comma separated list, first is row name, rest are row columns
    checkArgsSize(args.size(), 1);

    return {[=] (const std::vector<ExpressionValue> & args,
                 const SqlRowScope & scope) -> ExpressionValue
            {
                ExcAssertEqual(args.size(), 1);
                auto val = args.at(0);
                Utf8String str = val.toUtf8String();
                Date ts = val.getEffectiveTimestamp();

                StreamingJsonParsingContext parser(str.rawString(),
                                                   str.rawData(),
                                                   str.rawLength());

                if (!parser.isObject())
                    throw HttpReturnException(400, "JSON passed to unpack_json must be an object",
                                              "json", str);

                return ExpressionValue::
                    parseJson(parser, ts, ENCODE_ARRAYS);
            },
            std::make_shared<UnknownRowValueInfo>()};
}

static RegisterBuiltin registerUnpackJson(get_bound_unpack_json, "unpack_json");

void
ParseTokenizeArguments(Utf8String& splitchar, Utf8String& quotechar,
                       int& offset, int& limit, int& min_token_length,
                       ML::distribution<float, std::vector<float> > & ngram_range,
                       ExpressionValue& values,
                       bool check[7], const ExpressionValue::Row & argRow)
{
    auto assertArg = [&] (size_t field, const string & name)
        {
            if (check[field])
                throw HttpReturnException(400, "Argument " + name + " is specified more than once");
            check[field] = true;
        };

    for (auto& arg : argRow) {
        const ColumnName& columnName = std::get<0>(arg);
        if (columnName == ColumnName("splitchars")) {
            assertArg(0, "splitchars");
            splitchar = std::get<1>(arg).toUtf8String();
        }
        else if (columnName == ColumnName("quotechar")) {
            assertArg(1, "quotechar");
            quotechar = std::get<1>(arg).toUtf8String();
        }
        else if (columnName == ColumnName("offset")) {
            assertArg(2, "offset");
            offset = std::get<1>(arg).toInt();
        }
        else if (columnName == ColumnName("limit")) {
            assertArg(3, "limit");
            limit = std::get<1>(arg).toInt();
        }
        else if (columnName == ColumnName("value")) {
            assertArg(4, "value");
            values = std::get<1>(arg);
        }
        else if (columnName == ColumnName("min_token_length")) {
            assertArg(5, "min_token_length");
            min_token_length = std::get<1>(arg).toInt();
        }
        else if (columnName == ColumnName("ngram_range")) {
            assertArg(6, "ngram_range");
            ngram_range = std::get<1>(arg).getEmbedding(2);
        }
        else {
            throw HttpReturnException(400, "Unknown argument in tokenize", "argument", columnName);
        }
    }
}

BoundFunction tokenize(const std::vector<BoundSqlExpression> & args)
{
    if (args.size() == 0)
        throw HttpReturnException(400, "requires at least one argument");

    if (args.size() > 2)
        throw HttpReturnException(400, "requires at most two arguments");


    // Comma separated list, first is row name, rest are row columns
    return {[=] (const std::vector<ExpressionValue> & args,
                 const SqlRowScope & scope) -> ExpressionValue
            {
                Date ts = args[0].getEffectiveTimestamp();

                Utf8String text = args[0].toUtf8String();

                Utf8String splitchar = ",";
                Utf8String quotechar = "";
                int offset = 0;
                int limit = -1;
                int min_token_length = 1;
                ML::distribution<float, std::vector<float> > ngram_range = {1, 1};
                ExpressionValue values;
                bool check[] = {false, false, false, false, false, false, false};

                if (args.size() == 2)
                    ParseTokenizeArguments(splitchar, quotechar, offset, limit,
                                           min_token_length, ngram_range, values,
                                           check, args.at(1).getRow());

                ML::Parse_Context pcontext(text.rawData(), text.rawData(), text.rawLength());

                std::unordered_map<Utf8String, int> bagOfWords;

                tokenize(bagOfWords, pcontext, splitchar, quotechar, offset, limit,
                        min_token_length, ngram_range);

                RowValue row;
                row.reserve(bagOfWords.size());

                auto it = bagOfWords.begin();

                while (it != bagOfWords.end()) {
                    if (check[4]) //values
                    {
                        if (!values.isAtom())
                          throw HttpReturnException(400, ML::format("requires 'value' "
                                "argument be a scalar, got type '%s'",
                                values.getTypeAsString()));

                        row.emplace_back(ColumnName(it->first),
                                     values.getAtom(),
                                     ts);
                        ++it;
                    }
                    else
                    {
                        row.emplace_back(ColumnName(it->first),
                                     it->second,
                                     ts);
                        ++it;
                    }

                }

                return ExpressionValue(std::move(row));
            },
            std::make_shared<UnknownRowValueInfo>()};
}

static RegisterBuiltin registerTokenize(tokenize, "tokenize");

BoundFunction token_extract(const std::vector<BoundSqlExpression> & args)
{
    // Comma separated list, first is row name, rest are row columns

    if (args.size() < 2)
        throw HttpReturnException(400, "requires at least two arguments");

    if (args.size() > 3)
        throw HttpReturnException(400, "requires at most three arguments");

    return {[=] (const std::vector<ExpressionValue> & args,
                 const SqlRowScope & scope) -> ExpressionValue
            {
                Date ts = args[0].getEffectiveTimestamp();

                Utf8String text = args[0].toUtf8String();

                Utf8String splitchar = ",";
                Utf8String quotechar = "";
                int offset = 0;
                int limit = 1;
                int min_token_length = 1;
                ML::distribution<float, std::vector<float> > ngram_range;
                ExpressionValue values;
                bool check[] = {false, false, false, false, false, false, false};

                int nth = args.at(1).toInt();

                if (args.size() == 3)
                    ParseTokenizeArguments(splitchar, quotechar, offset, limit, min_token_length,
                                           ngram_range, values, check, args.at(2).getRow());

                ML::Parse_Context pcontext(text.rawData(), text.rawData(), text.rawLength());

                ExpressionValue result;

                Utf8String output = token_extract(pcontext, splitchar, quotechar, offset, limit,
                        nth, min_token_length);

                if (output != "")
                    result = ExpressionValue(output, ts);

                return std::move(result);
            },
            std::make_shared<UnknownRowValueInfo>()};
}

static RegisterBuiltin registerToken_extract(token_extract, "token_extract");

BoundFunction horizontal_count(const std::vector<BoundSqlExpression> & args)
{
    checkArgsSize(args.size(), 1);

    return {[=] (const std::vector<ExpressionValue> & args,
                 const SqlRowScope & scope) -> ExpressionValue
            {
                size_t result = 0;
                Date ts = Date::negativeInfinity();

                auto onAtom = [&] (const Coord & columnName,
                                   const Coord & prefix,
                                   const CellValue & val,
                                   Date atomTs)
                    {
                        if (!val.empty()) {
                            result += 1;
                            ts.setMax(atomTs);
                        }
                        return true;
                    };

                args.at(0).forEachAtom(onAtom);

                return ExpressionValue(result, ts);
            },
            std::make_shared<Uint64ValueInfo>()};
}
static RegisterBuiltin registerHorizontal_Count(horizontal_count, "horizontal_count");

BoundFunction horizontal_sum(const std::vector<BoundSqlExpression> & args)
{
    checkArgsSize(args.size(), 1);

    return {[=] (const std::vector<ExpressionValue> & args,
                 const SqlRowScope & scope) -> ExpressionValue
            {
                double result = 0;
                Date ts = Date::negativeInfinity();

                auto onAtom = [&] (const Coord & columnName,
                                   const Coord & prefix,
                                   const CellValue & val,
                                   Date atomTs)
                    {
                        if (!val.empty()) {
                            result += val.toDouble();
                            ts.setMax(atomTs);
                        }
                        return true;
                    };

                args.at(0).forEachAtom(onAtom);

                return ExpressionValue(result, ts);
            },
            std::make_shared<Float64ValueInfo>()};
}
static RegisterBuiltin registerHorizontal_Sum(horizontal_sum, "horizontal_sum");

BoundFunction horizontal_string_agg(const std::vector<BoundSqlExpression> & args)
{
    if (args.size() != 1 && args.size() != 2)
        throw HttpReturnException(500, "horizontal_string_agg function takes one or two arguments");

    return {[=] (const std::vector<ExpressionValue> & args,
                 const SqlRowScope & scope) -> ExpressionValue
            {
                bool first = true;
                Utf8String result;
                Date ts = Date::negativeInfinity();
                Utf8String separator;
                if (args.size() == 2) {
                    separator = args.at(1).getAtom()
                        .coerceToString().toUtf8String();
                }

                auto onAtom = [&] (const Coord & columnName,
                                   const Coord & prefix,
                                   const CellValue & val,
                                   Date atomTs)
                    {
                        if (!val.empty()) {
                            if (!first)
                                result += separator;
                            first = false;
                            result += val.coerceToString().toUtf8String();
                            ts.setMax(atomTs);
                        }
                        return true;
                    };

                args.at(0).forEachAtom(onAtom);

                return ExpressionValue(result, ts);
                },
            std::make_shared<Utf8StringValueInfo>()};
}
static RegisterBuiltin registerHorizontal_String_Agg(horizontal_string_agg, "horizontal_string_agg");

BoundFunction horizontal_avg(const std::vector<BoundSqlExpression> & args)
{
    checkArgsSize(args.size(), 1);
    return {[=] (const std::vector<ExpressionValue> & args,
                 const SqlRowScope & scope) -> ExpressionValue
            {
                int64_t num_cols = 0;
                double accum = 0;
                Date ts = Date::negativeInfinity();

                auto onAtom = [&] (const Coord & columnName,
                                   const Coord & prefix,
                                   const CellValue & val,
                                   Date atomTs)
                    {
                        if (!val.empty()) {
                            num_cols++;
                            accum += val.toDouble();
                            ts.setMax(atomTs);
                        }
                        return true;
                    };

                args.at(0).forEachAtom(onAtom);

                return ExpressionValue(ML::xdiv(accum, num_cols), ts);
            },
            std::make_shared<Float64ValueInfo>()};
}
static RegisterBuiltin registerHorizontal_Avg(horizontal_avg, "horizontal_avg");

BoundFunction horizontal_min(const std::vector<BoundSqlExpression> & args)
{
    checkArgsSize(args.size(), 1);

    return {[=] (const std::vector<ExpressionValue> & args,
                 const SqlRowScope & scope) -> ExpressionValue
            {
                double min_val = nan("");
                Date ts = Date::negativeInfinity();

                auto onAtom = [&] (const Coord & columnName,
                                   const Coord & prefix,
                                   const CellValue & val,
                                   Date atomTs)
                    {
                        if (!val.empty()) {
                            double curr = val.toDouble();
                            if(std::isnan(min_val) || curr < min_val) {
                                ts = atomTs;
                                min_val = curr;
                            }
                        }
                        return true;
                    };

                args.at(0).forEachAtom(onAtom);

                return ExpressionValue(min_val, ts);
            },
            std::make_shared<Float64ValueInfo>()};
}
static RegisterBuiltin registerHorizontal_Min(horizontal_min, "horizontal_min");

BoundFunction horizontal_max(const std::vector<BoundSqlExpression> & args)
{
    checkArgsSize(args.size(), 1);

    return {[=] (const std::vector<ExpressionValue> & args,
                 const SqlRowScope & scope) -> ExpressionValue
            {
                double max_val = nan("");
                Date ts = Date::negativeInfinity();

                auto onAtom = [&] (const Coord & columnName,
                                   const Coord & prefix,
                                   const CellValue & val,
                                   Date atomTs)
                    {
                        if (!val.empty()) {
                            double curr = val.toDouble();
                            if(std::isnan(max_val) || curr > max_val) {
                                ts = atomTs;
                                max_val = curr;
                            }
                        }
                        return true;
                    };

                args.at(0).forEachAtom(onAtom);

                return ExpressionValue(max_val, ts);
            },
            std::make_shared<Float64ValueInfo>()};
}
static RegisterBuiltin registerHorizontal_Max(horizontal_max, "horizontal_max");

BoundFunction horizontal_earliest(const std::vector<BoundSqlExpression> & args)
{
    checkArgsSize(args.size(), 1);

    return {[=] (const std::vector<ExpressionValue> & args,
                 const SqlRowScope & scope) -> ExpressionValue
            {
                auto earliest = ExpressionValue::null(Date::positiveInfinity());

                auto onAtom = [&] (const Coord & columnName,
                                   const Coord & prefix,
                                   const CellValue & val,
                                   Date atomTs)
                    {
                        auto expr = ExpressionValue(val, atomTs);
                        if (!earliest.isEarlier(atomTs, expr))
                            earliest = std::move(expr);
                        return true;
                    };

                args.at(0).forEachAtom(onAtom);

                return earliest;
            },
            args[0].info};
}
static RegisterBuiltin registerHorizontal_Earliest(horizontal_earliest, "horizontal_earliest");

BoundFunction horizontal_latest(const std::vector<BoundSqlExpression> & args)
{
    checkArgsSize(args.size(), 1);

    return {[=] (const std::vector<ExpressionValue> & args,
                 const SqlRowScope & scope) -> ExpressionValue
            {
                auto latest = ExpressionValue::null(Date::negativeInfinity());

                auto onAtom = [&] (const Coord & columnName,
                                   const Coord & prefix,
                                   const CellValue & val,
                                   Date atomTs)
                    {
                        auto expr = ExpressionValue(val, atomTs);
                        if (!latest.isLater(atomTs, expr))
                            latest = std::move(expr);
                        return true;
                    };

                args.at(0).forEachAtom(onAtom);

                return latest;
            },
            args[0].info};
}
static RegisterBuiltin registerHorizontal_Latest(horizontal_latest, "horizontal_latest");

struct DiffOp {
    static ML::distribution<double> apply(ML::distribution<double> & d1,
                                          ML::distribution<double> & d2)
    {
        return d1 - d2;
    }
};

struct SumOp {
    static ML::distribution<double> apply(ML::distribution<double> & d1,
                                          ML::distribution<double> & d2)
    {
        return d1 + d2;
    }
};

struct ProductOp {
    static ML::distribution<double> apply(ML::distribution<double> & d1,
                                          ML::distribution<double> & d2)
    {
        return d1 * d2;
    }
};

struct QuotientOp {
    static ML::distribution<double> apply(ML::distribution<double> & d1,
                                          ML::distribution<double> & d2)
    {
        return d1 / d2;
    }
};

template<typename Op>
struct RegisterVectorOp {
    RegisterVectorOp(const std::string & name)
    {
        static RegisterBuiltin doRegister(&create, name);
    }

    static BoundFunction create(const std::vector<BoundSqlExpression> & args)
    {
        // Get the current row as an embedding, and return a normalized version
        // of it.

        ExcAssertEqual(args.size(), 2);

        //cerr << "vector_diff arg 0 = " << jsonEncode(args[0]) << endl;
        //cerr << "vector_diff arg 1 = " << jsonEncode(args[1]) << endl;

        return {[] (const std::vector<ExpressionValue> & args,
                     const SqlRowScope & scope) -> ExpressionValue
                {
                    //cerr << "val1 = " << jsonEncode(args.at(0)) << endl;
                    //cerr << "val2 = " << jsonEncode(args.at(1)) << endl;

                    // Get it as an embedding
                    const auto expr1 = args[0]; //(scope, GET_LATEST);
                    const auto expr2 = args[1]; //(scope, GET_LATEST);
                    ML::distribution<double> val1 = expr1.getEmbeddingDouble();
                    ML::distribution<double> val2 = expr2.getEmbeddingDouble();
                    Date ts = calcTs(expr1, expr2);

                    return ExpressionValue(std::move(Op::apply(val1, val2)), ts);
                },
                std::make_shared<UnknownRowValueInfo>()};
    }
};

RegisterVectorOp<DiffOp> registerVectorDiff("vector_diff");
RegisterVectorOp<SumOp> registerVectorSum("vector_sum");
RegisterVectorOp<ProductOp> registerVectorProduct("vector_product");
RegisterVectorOp<QuotientOp> registerVectorQuotient("vector_quotient");

void
ParseConcatArguments(Utf8String& separator, bool& columnValue,
                     const ExpressionValue::Row & argRow)
{
    bool check[3] = {false, false, false};
    auto assertArg = [&] (size_t field, const string & name) {
        if (check[field]) {
            throw HttpReturnException(
                400, "Argument " + name + " is specified more than once");
        }
        check[field] = true;
    };

    for (const auto &arg : argRow) {
        const ColumnName& columnName = std::get<0>(arg);
        if (columnName == ColumnName("separator")) {
            assertArg(1, "separator");
            separator = std::get<1>(arg).toUtf8String();
        }
        else if (columnName == ColumnName("columnValue")) {
            assertArg(2, "columnValue");
            columnValue = std::get<1>(arg).asBool();
        }
        else {
            throw HttpReturnException(400, "Unknown argument in concat",
                                      "argument", columnName);
        }
    }
}

BoundFunction concat(const std::vector<BoundSqlExpression> & args)
{
    if (args.size() == 0) {
        throw HttpReturnException(
            400, "requires at least one argument");
    }

    if (args.size() > 2) {
        throw HttpReturnException(
            400, "requires at most two arguments");
    }

    Utf8String separator(",");
    bool columnValue = true;

    if (args.size() == 2) {
        SqlRowScope emptyScope;
        ParseConcatArguments(separator, columnValue,
                             args[1](emptyScope, GET_LATEST).getRow());
    }

    return {[=] (const std::vector<ExpressionValue> & args,
                 const SqlRowScope & scope) -> ExpressionValue
        {
            Utf8String result = "";
            Date ts = Date::negativeInfinity();
            bool first = true;
            auto onAtom = [&] (const Coord & columnName,
                               const Coord & prefix,
                               const CellValue & val,
                               Date atomTs)
            {
                if (!val.empty()) {
                    if (first) {
                        first = false;
                    }
                    else {
                        result += separator;
                    }
                    result += columnValue ?
                        val.toUtf8String() : columnName.toUtf8String();
                }
                return true;
            };

            args.at(0).forEachAtom(onAtom);
            return ExpressionValue(result, ts);
        },
        std::make_shared<UnknownRowValueInfo>()
    };
}
static RegisterBuiltin registerConcat(concat, "concat");

BoundFunction base64_encode(const std::vector<BoundSqlExpression> & args)
{
    // Convert a blob into base64
    checkArgsSize(args.size(), 1);

    return {[=] (const std::vector<ExpressionValue> & args,
                 const SqlRowScope & scope) -> ExpressionValue
            {
                ExcAssertEqual(args.size(), 1);

                Utf8String str = args[0].toUtf8String();
                return ExpressionValue(base64Encode(str.rawData(),
                                                    str.rawLength()),
                                       args[0].getEffectiveTimestamp());
            },
            std::make_shared<StringValueInfo>()
            };
}

static RegisterBuiltin registerBase64Encode(base64_encode, "base64_encode");

BoundFunction base64_decode(const std::vector<BoundSqlExpression> & args)
{
    // Return an expression but with the timestamp modified to something else

    checkArgsSize(args.size(), 1);

    return {[=] (const std::vector<ExpressionValue> & args,
                 const SqlRowScope & scope) -> ExpressionValue
            {
                ExcAssertEqual(args.size(), 1);
                CellValue blob = args[0].coerceToBlob();
                return ExpressionValue(base64Decode((const char *)blob.blobData(),
                                                    blob.blobLength()),
                                       args[0].getEffectiveTimestamp());
            },
            std::make_shared<BlobValueInfo>()
            };
}

static RegisterBuiltin registerBase64Decode(base64_decode, "base64_decode");

BoundFunction extract_column(const std::vector<BoundSqlExpression> & args)
{
    if (args.size() != 2)
        throw HttpReturnException(400, "extract_column function takes 2 arguments");

    // TODO: there is a better implementation if the field name is
    // a constant expression

    return {[=] (const std::vector<ExpressionValue> & args,
                 const SqlRowScope & scope) -> ExpressionValue
            {
                ExcAssertEqual(args.size(), 2);
                auto val1 = args[0];
                auto val2 = args[1];
                Utf8String fieldName = val1.toUtf8String();
                cerr << "extracting " << jsonEncodeStr(val1)
                     << " from " << jsonEncodeStr(val2) << endl;

                return args[1].getField(fieldName);
            },
            std::make_shared<AnyValueInfo>()
            };
}

static RegisterBuiltin registerExtractColumn(extract_column, "extract_column");

BoundFunction lower(const std::vector<BoundSqlExpression> & args)
{
    // Return an expression but with the timestamp modified to something else

    if (args.size() != 1)
        throw HttpReturnException(400, "lower function takes 1 argument");

    return {[=] (const std::vector<ExpressionValue> & args,
                 const SqlRowScope & scope) -> ExpressionValue
            {
                ExcAssertEqual(args.size(), 1);
                ExpressionValue result(args[0].getAtom().toUtf8String().toLower(),
                                       args[0].getEffectiveTimestamp());
                return result;
            },
            std::make_shared<Utf8StringValueInfo>()
            };
}

static RegisterBuiltin registerLower(lower, "lower");

BoundFunction upper(const std::vector<BoundSqlExpression> & args)
{
    // Return an expression but with the timestamp modified to something else

    if (args.size() != 1)
        throw HttpReturnException(400, "upper function takes 1 argument");

    return {[=] (const std::vector<ExpressionValue> & args,
                 const SqlRowScope & scope) -> ExpressionValue
            {
                ExcAssertEqual(args.size(), 1);
                ExpressionValue result(args[0].getAtom().toUtf8String().toUpper(),
                                       args[0].getEffectiveTimestamp());
                return result;
            },
            std::make_shared<Utf8StringValueInfo>()
    };
}

static RegisterBuiltin registerUpper(upper, "upper");

BoundFunction flatten(const std::vector<BoundSqlExpression> & args)
{
    // Return the result indexed on a single dimension

    checkArgsSize(args.size(), 1);

    std::vector<ssize_t> shape = args[0].info->getEmbeddingShape();

    ssize_t outputShape = 1;
    for (auto s: shape) {
        if (s < 0) {
            outputShape = -1;
            break;
        }
        outputShape *= s;
    }
    auto st = args[0].info->getEmbeddingType();

    auto outputInfo
        = std::make_shared<EmbeddingValueInfo>(outputShape, st);

    return {[=] (const std::vector<ExpressionValue> & args,
                 const SqlRowScope & scope) -> ExpressionValue
            {
                ExcAssertEqual(args.size(), 1);
                size_t len = args[0].rowLength();
                return args[0].reshape({len});
            },
            outputInfo
        };
}

static RegisterBuiltin registerFlatten(flatten, "flatten");

<<<<<<< HEAD
BoundFunction clamp(const std::vector<BoundSqlExpression> & args)
{
    checkArgsSize(args.size(), 3);
=======
// Test function that fails due to a std::bad_alloc on memory allocation
BoundFunction fail_memory_allocation(const std::vector<BoundSqlExpression> & args)
{
    // Return the result indexed on a single dimension
    auto outputInfo = std::make_shared<UnknownRowValueInfo>();
>>>>>>> fdba630f

    return {[=] (const std::vector<ExpressionValue> & args,
                 const SqlRowScope & scope) -> ExpressionValue
            {
<<<<<<< HEAD
                if (args[0].empty())
                    return ExpressionValue();

                CellValue lower = args[1].getAtom();
                CellValue upper = args[2].getAtom();

                Date limitsTs = std::max(args[1].getEffectiveTimestamp(), args[2].getEffectiveTimestamp());

                auto doAtom = [&] (const CellValue& val) {
                    if (val.empty()) {
                        return val;
                    }
                    else if (val.isNaN()) {
                        if (lower.empty())
                            return val;
                        else
                            return lower;
                    }
                    else if (upper.empty()) {
                        return std::max(val, lower);
                    }
                    else {
                        CellValue clamped = boost::algorithm::clamp(val, lower, upper);
                        return clamped;
                    }
                };

                if (args[0].isAtom()) {
                    return ExpressionValue(doAtom(args[0].getAtom()), std::max(args[0].getEffectiveTimestamp(), limitsTs));
                }
                else {
                    std::vector<std::tuple<Coord, ExpressionValue> > vals;
                    auto exec = [&] (const Coord & columnName,
                                           const Coord & prefix,
                                           const ExpressionValue & val) {

                        vals.emplace_back(columnName, ExpressionValue(doAtom(val.getAtom()), std::max(val.getEffectiveTimestamp(), limitsTs)));
                        return true;
                    } ;

                    ExcAssertEqual(args.size(), 3);
                    args[0].forEachSubexpression(exec);

                    return ExpressionValue(vals);
                }
            },
            args[0].info
        };
}

static RegisterBuiltin registerClamp(clamp, "clamp");
=======
                throw std::bad_alloc();
            },
            outputInfo
        };
}

static RegisterBuiltin
registerFailMemoryAllocation(fail_memory_allocation, "_fail_memory_allocation");
>>>>>>> fdba630f


} // namespace Builtins
} // namespace MLDB
} // namespace Datacratic<|MERGE_RESOLUTION|>--- conflicted
+++ resolved
@@ -2433,22 +2433,32 @@
 
 static RegisterBuiltin registerFlatten(flatten, "flatten");
 
-<<<<<<< HEAD
-BoundFunction clamp(const std::vector<BoundSqlExpression> & args)
-{
-    checkArgsSize(args.size(), 3);
-=======
+
 // Test function that fails due to a std::bad_alloc on memory allocation
 BoundFunction fail_memory_allocation(const std::vector<BoundSqlExpression> & args)
 {
     // Return the result indexed on a single dimension
     auto outputInfo = std::make_shared<UnknownRowValueInfo>();
->>>>>>> fdba630f
-
-    return {[=] (const std::vector<ExpressionValue> & args,
-                 const SqlRowScope & scope) -> ExpressionValue
-            {
-<<<<<<< HEAD
+
+    return {[=] (const std::vector<ExpressionValue> & args,
+                 const SqlRowScope & scope) -> ExpressionValue
+        {
+            throw std::bad_alloc();
+        },
+        outputInfo
+    };
+}
+
+static RegisterBuiltin
+registerFailMemoryAllocation(fail_memory_allocation, "_fail_memory_allocation");
+
+BoundFunction clamp(const std::vector<BoundSqlExpression> & args)
+{
+    checkArgsSize(args.size(), 3);
+
+    return {[=] (const std::vector<ExpressionValue> & args,
+                 const SqlRowScope & scope) -> ExpressionValue
+            {
                 if (args[0].empty())
                     return ExpressionValue();
 
@@ -2500,17 +2510,6 @@
 }
 
 static RegisterBuiltin registerClamp(clamp, "clamp");
-=======
-                throw std::bad_alloc();
-            },
-            outputInfo
-        };
-}
-
-static RegisterBuiltin
-registerFailMemoryAllocation(fail_memory_allocation, "_fail_memory_allocation");
->>>>>>> fdba630f
-
 
 } // namespace Builtins
 } // namespace MLDB
