#
# MLDB-873_stats_table_test.py
# datacratic, 2015
# this file is part of mldb. copyright 2015 datacratic. all rights reserved.
#
import datetime, math

mldb = mldb_wrapper.wrap(mldb) # noqa

dataset_config = {
    'type'    : 'sparse.mutable',
    'id'      : 'toy'
}

dataset = mldb.create_dataset(dataset_config)
now = datetime.datetime.now()
dataset.record_row("br_1", [["host", "pataté.com", now], ["region", "qc", now],
                            ["CLICK", "1", now]])
now += datetime.timedelta(seconds=1)
dataset.record_row("br_2", [["host", "poire.com", now], ["region", "on", now]])
now += datetime.timedelta(seconds=1)
dataset.record_row("br_3", [["host", "pataté.com", now],
                            ["region", "on", now]])
dataset.commit()


def val_for_key(lst, key):
    for row in lst:
        if row[0] == key:
            return row[1]
    raise Exception("Key not in list!")

for output_type, output_id in [("sparse.mutable", "out_beh"),
                               ("sparse.mutable", "out_sparse")]:
    mldb.log("Running for id:%s type:%s" % (output_id, output_type))
    conf = {
        "type": "statsTable.train",
        "params": {
            "trainingData": "select * EXCLUDING(CLICK) from toy order by rowName() ASC",
            "outputDataset": {"type": output_type, "id": output_id},
            "outcomes": [["label", "CLICK IS NOT NULL"],
                       ["not_label", "CLICK IS NULL"]],
            "statsTableFileUrl": "file://build/x86_64/tmp/mldb-873-stats_table.st",
            "functionName": "mySt",
            "runOnCreation": True
        }
    }
    rez = mldb.put("/v1/procedures/myroll_%s" % output_id, conf)
    mldb.log(rez.json())

   # rez = mldb.post("/v1/procedures/myroll_%s/runs" % output_id)
   # mldb.log(rez)

    rez = mldb.get("/v1/query",
                   q="select * from %s order by rowName() ASC" % output_id)
    js_resp = rez.json()
    mldb.log(js_resp)

    assert js_resp[0]["rowName"] == "br_1"
    assert val_for_key(js_resp[2]["columns"], "label_region") == 0
    assert val_for_key(js_resp[2]["columns"], "trial_region") == 1
    assert val_for_key(js_resp[2]["columns"], "label_host") == 1

    assert val_for_key(js_resp[2]["columns"], "not_label_region") == 1
    assert val_for_key(js_resp[2]["columns"], "not_label_host") == 0


############
# Test the function
rez = mldb.get("/v1/functions/mySt/application",
    input={
        "keys": {
            "host": "poire.com",
            "prout": "existe pas",
            "region": "verdun"
        }
    })
js_rez = rez.json()
mldb.log(js_rez)

assert js_rez == {
        "output" : {
         "counts" : [
             ["trial_host", [ 1, "NaD" ]],
             ["label_host", [ 0, "NaD" ]],
             ["not_label_host", [ 1, "NaD" ]],
             ["trial_region", [ 0, "NaD" ]],
             ["label_region", [ 0, "NaD" ]],
             ["not_label_region", [ 0, "NaD" ]]
          ]}}



#########
# Test the function within a select statement
rez = mldb.get(
    "/v1/query",
    q="select mySt({{*} as keys}) AS * from toy order by rowName() ASC")
js_rez = rez.json()
mldb.log(js_rez)

assert val_for_key(js_rez[0]["columns"], "counts.label_region") == 1
assert val_for_key(js_rez[1]["columns"], "counts.label_region") == 0

assert val_for_key(js_rez[1]["columns"], "counts.trial_host") == 1
assert val_for_key(js_rez[2]["columns"], "counts.trial_host") == 2


#######
# Test the derived columns procedure
conf = {
    "type": "experimental.statsTable.derivedColumnsGenerator",
    "params": {
        "expression": """
                        counts.label as lbl_hoho_$tbl,
                        counts.label as lbl_$tbl,
                        counts.label/counts.trial as ctr_$tbl,
                        1 as pwet_$tbl,
                        ln(counts.trial+1) as hoho_$tbl""",
        "statsTableFileUrl": "file://build/x86_64/tmp/mldb-873-stats_table.st",
        "functionId": "getDerived"
    }
}
rez = mldb.put("/v1/procedures/getDerivedGen", conf)
mldb.log(rez.json())
rez = mldb.post("/v1/procedures/getDerivedGen/runs")
mldb.log(rez.json())

rez = mldb.get("/v1/functions/getDerived")
js_rez = rez.json()
mldb.log(js_rez)

def assert_val_for_col(rows, key, goodVal):
    for rowName, rowVal, rowTs in rows:
        if rowName == key:
            assert abs(rowVal - goodVal) < 0.001
            return True
    mldb.log(str(rows))
    raise Exception("Could not find key: " + key)

def assert_for_rows(rows, name, col, goodVal):
    for row in rows:
        if row["rowName"] == name:
            return assert_val_for_col(row["columns"], col, goodVal)

    raise Exception("Could not find row: " + name)

#########
# Test the function within a select statement
<<<<<<< HEAD
mldb.log("HERRRRE")
rez = mldb.perform("GET", "/v1/query", [["q", "select getDerived({counts: {label_host:5, trial_host: 500, label_region:0, trial_region:250}}) as *"]])
jsRez = json.loads(rez["response"])
mldb.log(jsRez)

assertValForCol(jsRez[0]["columns"], "ctr_host", 5/500.)
assertValForCol(jsRez[0]["columns"], "ctr_region", 0)
assertValForCol(jsRez[0]["columns"], "pwet_host", 1)



rez = mldb.perform("GET", "/v1/query", [["q", "select mySt({keys: {*}}) as * from toy order by rowName() ASC limit 1"]])
jsRez = json.loads(rez["response"])
mldb.log(jsRez)

rez = mldb.perform("GET", "/v1/query", [["q", "select getDerived({mySt({keys: {*}}) as *}) as * from toy order by rowName() ASC limit 1"]])
jsRez = json.loads(rez["response"])
mldb.log(jsRez)

assertValForCol(jsRez[0]["columns"], "ctr_host", 1/2.)
assertValForCol(jsRez[0]["columns"], "ctr_region", 1)
assertValForCol(jsRez[0]["columns"], "hoho_host", math.log(3))


=======
rez = mldb.get(
    "/v1/query",
    q="select getDerived({counts: {label_host:5, trial_host: 500, label_region:0, trial_region:250}}) as *")
js_rez = rez.json()
mldb.log(js_rez)

assert_val_for_col(js_rez[0]["columns"], "ctr_host", 5/500.)
assert_val_for_col(js_rez[0]["columns"], "ctr_region", 0)
assert_val_for_col(js_rez[0]["columns"], "pwet_host", 1)

rez = mldb.get(
    "/v1/query",
    q="select mySt({keys: {*}}) as * from toy order by rowName() ASC limit 1")
js_rez = rez.json()
mldb.log(js_rez)

rez = mldb.get(
    "/v1/query",
    q="select getDerived({mySt({keys: {*}}) as *}) as * from toy order by rowName() ASC limit 1")
js_rez = rez.json()
mldb.log(js_rez)

assert_val_for_col(js_rez[0]["columns"], "ctr_host", 1/2.)
assert_val_for_col(js_rez[0]["columns"], "ctr_region", 1)
assert_val_for_col(js_rez[0]["columns"], "hoho_host", math.log(3))
>>>>>>> 30ccd7e7

######
# BagOfWordsStatsTable Test

dataset_config = {
    'type'    : 'sparse.mutable',
    'id'      : 'posneg'
}

dataset = mldb.create_dataset(dataset_config)
now = datetime.datetime.now()
dataset.record_row("a", [["text", "I like apples", now], ["CLICK", "1", now]])
dataset.record_row("b", [["text", "I like Macs", now]])
dataset.record_row("c", [["text", "What about bananas?", now]])
dataset.record_row("d", [["text", "Apples are red", now], ["CLICK", "1", now]])
dataset.record_row("e", [["text", "Bananas are yellow", now]])
dataset.record_row("f", [["text", "Oranges are ... orange", now]])
dataset.commit()


conf = {
    "type": "statsTable.bagOfWords.train",
    "params": {
        "trainingData": "select tokenize(text, {splitchars: ' '}) as * from posneg",
        "outcomes": [["label", "CLICK IS NOT NULL"]],
        "statsTableFileUrl": "file://build/x86_64/tmp/mldb-873-stats_table_posneg.st",
        "runOnCreation": True
    }
}
rez = mldb.put("/v1/procedures/myroll_posneg_%s" % output_id, conf)
mldb.log(rez.json())

conf = {
    "type": "statsTable.bagOfWords.posneg",
    "params": {
        "numPos": 4,
        "numNeg": 4,
        "minTrials": 1,
        "outcomeToUse": "label",
        "statsTableFileUrl": "file://build/x86_64/tmp/mldb-873-stats_table_posneg.st",
    }
}
rez = mldb.put("/v1/functions/posnegz", conf)
mldb.log(rez.json())

rez = mldb.get(
    "/v1/query",
    q="select posnegz({words: tokenize(text, {splitchars: ' .'})}) as * from posneg")
js_rez = rez.json()
mldb.log(js_rez)

assert_for_rows(js_rez, "d", "probs.red_label", 1)
assert_for_rows(js_rez, "a", "probs.I_label", 0.5)
assert_for_rows(js_rez, "b", "probs.I_label", 0.5)

mldb.script.set_return("success")<|MERGE_RESOLUTION|>--- conflicted
+++ resolved
@@ -147,32 +147,6 @@
 
 #########
 # Test the function within a select statement
-<<<<<<< HEAD
-mldb.log("HERRRRE")
-rez = mldb.perform("GET", "/v1/query", [["q", "select getDerived({counts: {label_host:5, trial_host: 500, label_region:0, trial_region:250}}) as *"]])
-jsRez = json.loads(rez["response"])
-mldb.log(jsRez)
-
-assertValForCol(jsRez[0]["columns"], "ctr_host", 5/500.)
-assertValForCol(jsRez[0]["columns"], "ctr_region", 0)
-assertValForCol(jsRez[0]["columns"], "pwet_host", 1)
-
-
-
-rez = mldb.perform("GET", "/v1/query", [["q", "select mySt({keys: {*}}) as * from toy order by rowName() ASC limit 1"]])
-jsRez = json.loads(rez["response"])
-mldb.log(jsRez)
-
-rez = mldb.perform("GET", "/v1/query", [["q", "select getDerived({mySt({keys: {*}}) as *}) as * from toy order by rowName() ASC limit 1"]])
-jsRez = json.loads(rez["response"])
-mldb.log(jsRez)
-
-assertValForCol(jsRez[0]["columns"], "ctr_host", 1/2.)
-assertValForCol(jsRez[0]["columns"], "ctr_region", 1)
-assertValForCol(jsRez[0]["columns"], "hoho_host", math.log(3))
-
-
-=======
 rez = mldb.get(
     "/v1/query",
     q="select getDerived({counts: {label_host:5, trial_host: 500, label_region:0, trial_region:250}}) as *")
@@ -198,7 +172,6 @@
 assert_val_for_col(js_rez[0]["columns"], "ctr_host", 1/2.)
 assert_val_for_col(js_rez[0]["columns"], "ctr_region", 1)
 assert_val_for_col(js_rez[0]["columns"], "hoho_host", math.log(3))
->>>>>>> 30ccd7e7
 
 ######
 # BagOfWordsStatsTable Test
