--- conflicted
+++ resolved
@@ -99,47 +99,30 @@
 # check that the transformed dataset is as expected
 transformed_rows = mldb.get('/v1/query', q='select x from dataset4').json()
 for row in transformed_rows:
-<<<<<<< HEAD
     assert int(row['rowName']) + 1 == row['columns'][0][1], \
         'the transform was not applied correctly'
 
+# checking return code for invalid runs
 try:
-    # checking return code for invalid runs
     mldb.put("/v1/procedures/transform_procedure", {
         "type": "transform",
         "params": {
             "inputData": "select x + 1 as x from dataset1",
-            # try to create a non-mutable
-            "outputDataset": {"id": "dataset2", "type": "sparse"},
+            # failing because beh may not be available or is not mutable
+            "outputDataset": {"id": "dataset2", "type":"beh"},
             "runOnCreation" : True
         }
     })
 except mldb_wrapper.ResponseException as exc:
-    response = exc.response
+    res = exc.response
 else:
-    assert False, "should have failed"
+    assert False, 'should not be here'
+mldb.log(res)
+response = res.json()
 mldb.log(response)
-assert 'runError' in response.json()['details'], 'expected a runError param'
-=======
-    assert int(row['rowName']) + 1 == row['columns'][0][1], 'the transform was not applied correctly'
-
-# checking return code for invalid runs
-res =  mldb.perform('PUT', "/v1/procedures/transform_procedure", [], 
-                         {
-                             "type": "transform",
-                             "params": {
-                                 "inputData": "select x + 1 as x from dataset1",
-                                 "outputDataset": { "id": "dataset2", "type":"beh" }, # failing because beh may not be available or is not mutable
-                                 "runOnCreation" : True
-                             }
-                         })
-mldb.log(res)
-response = json.loads(res['response'])
-mldb.log(response)
-assert res['statusCode'] == 400, 'expected a 400'
 assert 'runError' in response['details'], 'expected a runError param'
-assert 'error' in response['details']['runError'], 'expected an error description for the failure'
+assert 'error' in response['details']['runError'], \
+    'expected an error description for the failure'
 assert 'httpCode' in response['details']['runError'], 'expected an error code'
->>>>>>> 11b8dcdc
 
 mldb.script.set_return('success')