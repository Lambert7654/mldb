--- conflicted
+++ resolved
@@ -39,13 +39,8 @@
             "SELECT * FROM merge(ds, timeDs) WHEN timestamp() <= to_timestamp('{}')"
             .format(t))
         res_variable = mldb.query(
-<<<<<<< HEAD
             "SELECT * FROM merge(ds, timeDs) WHEN timestamp() <= to_timestamp(time)")
-        self.assertQueryResult(res_value, res_variable)
-=======
-            "SELECT * FROM merge(ds, timeDs) WHEN timestamp() <= time")
-        self.assertFullResultEquals(res_value, res_variable)
->>>>>>> 96bf63af
+        self.assertTableResultEquals(res_value, res_variable)
 
 if __name__ == '__main__':
     mldb.run_tests()